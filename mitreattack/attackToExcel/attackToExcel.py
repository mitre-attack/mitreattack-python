--- conflicted
+++ resolved
@@ -5,13 +5,10 @@
 import pandas as pd
 
 import mitreattack.attackToExcel.stixToDf as stixToDf
-<<<<<<< HEAD
-=======
 
 
 INVALID_CHARACTERS = ["\\", "/", "*", "[", "]", ":", "?"]
 SUB_CHARACTERS = ["\\", "/"]
->>>>>>> 7374452e
 
 
 def get_stix_data(domain, version=None):
