--- conflicted
+++ resolved
@@ -116,14 +116,10 @@
             "assets",
             "mitigations",
             "datasources",
-<<<<<<< HEAD
             "datacomponents",
             "detectionstrategies",
             "analytics",
-            "logsources"
-=======
-            "datacomponents"
->>>>>>> 0eb280c7
+            "logsources",
         ]
         self.use_mitre_cti = use_mitre_cti
         self.verbose = verbose
