import argparse
import datetime
<<<<<<< HEAD
import difflib
=======
import math
>>>>>>> fa46926e
import json
import math
import os
import re
import sys
import textwrap
from pprint import pformat
from itertools import chain
from pathlib import Path
from typing import List, Optional

import markdown
import requests
from dateutil import parser as dateparser
from deepdiff import DeepDiff
from loguru import logger
from rich.progress import track
from stix2 import Filter, MemoryStore
from tqdm import tqdm

<<<<<<< HEAD
from mitreattack import release_info

=======
# helper maps
domainToDomainLabel = {"enterprise-attack": "Enterprise", "mobile-attack": "Mobile", "ics-attack": "ICS"}
domainToTaxiiCollectionId = {
    "enterprise-attack": "95ecc380-afe9-11e4-9b6c-751b66dd541e",
    "mobile-attack": "2f669986-b40b-4423-b720-4396ca6a462b",
    "ics-attack": "02c3ef24-9cd4-48f3-a99f-b74ce24f1d34",
}
# stix filters for querying for each type of data
attackTypeToStixFilter = {
    "technique": [Filter("type", "=", "attack-pattern")],
    "software": [Filter("type", "=", "malware"), Filter("type", "=", "tool")],
    "group": [Filter("type", "=", "intrusion-set")],
    "campaign": [Filter("type", "=", "campaign")],
    "mitigation": [Filter("type", "=", "course-of-action")],
    "datasource": [
        Filter("type", "=", "x-mitre-data-source"),
        Filter("type", "=", "x-mitre-data-component"),
    ],
    "datasource-only": [Filter("type", "=", "x-mitre-data-source")],
}
# ATT&CK type to Title
attackTypeToTitle = {
    "technique": "Techniques",
    "malware": "Malware",
    "software": "Software",
    "group": "Groups",
    "campaign": "Campaigns",
    "mitigation": "Mitigations",
    "datasource": "Data Sources and/or Components",
}
# ATT&CK type to section name
attackTypeToSectionName = {
    "technique": "Technique",
    "malware": "Malware",
    "software": "Software",
    "group": "Group",
    "campaign": "Campaign",
    "mitigation": "Mitigation",
    "datasource": "Data Source and/or Component",
}
# how we want to format headers for each section
sectionNameToSectionHeaders = {
    "additions": "New {obj_type}",
    "changes": "{obj_type} Changes",
    "minor_changes": "Minor {obj_type} Changes",
    "deprecations": "{obj_type} Deprecations",
    "revocations": "{obj_type} Revocations",
    "deletions": "{obj_type} Deletions",
    "unchanged": "Unchanged {obj_type}",
}
# color key for layers
statusToColor = {
    "additions": "#a1d99b",
    "changes": "#fcf3a2",
    "minor_changes": "#c7c4e0",
    "deletions": "#ff00e1",  # this will probably never show up but just in case
    "revocations": "#ff9000",
    "deprecations": "#ff6363",
    "unchanged": "#ffffff",
}
>>>>>>> fa46926e
# explanation of modification types to data objects for legend in layer files
date = datetime.datetime.today()
this_month = date.strftime("%B_%Y")
layer_defaults = [
    os.path.join("output", f"{this_month}_Updates_Enterprise.json"),
    os.path.join("output", f"{this_month}_Updates_Mobile.json"),
    os.path.join("output", f"{this_month}_Updates_ICS.json"),
    os.path.join("output", f"{this_month}_Updates_Pre.json"),
]

# →


class DiffStix(object):
    """Utilities for detecting and summarizing differences between two versions of the ATT&CK content."""

    def __init__(
        self,
<<<<<<< HEAD
        domains: List[str] = ["enterprise-attack", "mobile-attack", "ics-attack"],
        layers: List[str] = None,
        unchanged: bool = False,
        old: str = "old",
        new: str = "new",
        show_key: bool = False,
        site_prefix: str = "",
        types: List[str] = ["technique", "software", "group", "campaign", "mitigation", "datasource"],
        use_mitre_cti: bool = False,
        verbose: bool = False,
        include_contributors: bool = False,
=======
        domains=["enterprise-attack", "mobile-attack", "ics-attack"],
        layers=None,
        markdown=None,
        minor_changes=False,
        unchanged=False,
        new="new",
        old="old",
        show_key=False,
        site_prefix="",
        types=["technique", "software", "group", "campaign", "mitigation", "datasource"],
        use_taxii=False,
        use_mitre_cti=False,
        verbose=False,
        include_contributors=False,
        release_contributors={},
>>>>>>> fa46926e
    ):
        """Construct a new DiffStix object.

        Parameters
        ----------
        domains : List[str], optional
            List of domains to parse, by default ["enterprise-attack", "mobile-attack", "ics-attack"]
        layers : List[str], optional
            Array of output filenames for layer files, by default None
        unchanged : bool, optional
            Include unchanged ATT&CK objects in diff comparison, by default False
        old : str, optional
            Directory to load old STIX data from, by default "old"
        new : str, optional
            Directory to load new STIX data from, by default "new"
        show_key : bool, optional
            Output key to markdown file, by default False
        site_prefix : str, optional
            Prefix links in markdown output, by default ""
        types : List[str], optional
            Which types of objects to report on, by default ["technique", "software", "group", "campaign", "mitigation", "datasource"]
        use_mitre_cti : bool, optional
            Use https://github.com/mitre/cti for loading old STIX data, by default False
        verbose : bool, optional
            Print progress bar and status messages to stdout, by default False
        include_contributors : bool, optional
            Include contributor information for new contributors, by default False
        """
        self.domains = domains
        self.layers = layers
        self.unchanged = unchanged
        self.old = old
        self.new = new
        self.show_key = show_key
        self.site_prefix = site_prefix
        self.types = types
        self.use_mitre_cti = use_mitre_cti
        self.verbose = verbose
        self.include_contributors = include_contributors

        self.domain_to_domain_label = {
            "enterprise-attack": "Enterprise",
            "mobile-attack": "Mobile",
            "ics-attack": "ICS",
        }
        self.attack_type_to_section_name = {
            "technique": "Technique",
            "malware": "Malware",
            "software": "Software",
            "group": "Group",
            "campaign": "Campaign",
            "mitigation": "Mitigation",
            "datasource": "Data Source/Data Component",
        }
        self.attack_type_to_title = {
            "technique": "Techniques",
            "malware": "Malware",
            "software": "Software",
            "group": "Groups",
            "campaign": "Campaigns",
            "mitigation": "Mitigations",
            "datasource": "Data Sources/Data Components",
        }

        self.section_descriptions = {
            "additions": "ATT&CK objects which are present in the new STIX data but not the old.",
            "major_version_changes": "ATT&CK objects that have a major version change. (e.g. 1.0 → 2.0)",
            "minor_version_changes": "ATT&CK objects that have a minor version change. (e.g. 1.0 → 1.1)",
            "other_version_changes": "ATT&CK objects that have an unexpected version change. (e.g. 1.0 → 1.3)",
            "metadata_changes": "ATT&CK objects that have at least one field changed, but not the version.",
            "unknown_changes": "ATT&CK objects that have changed while the modified time stayed the same.",
            "revocations": "ATT&CK objects which are revoked by a different object.",
            "deprecations": "ATT&CK objects which are deprecated and no longer in use, and not replaced.",
            "deletions": "ATT&CK objects which are no longer found in the STIX data.",
            "unchanged": "ATT&CK objects which did not change between the two versions.",
        }

        self.section_headers = {}
        for object_type in self.types:
            self.section_headers[object_type] = {
                "additions": f"New {self.attack_type_to_title[object_type]}",
                "major_version_changes": f"Major Version Changes",
                "minor_version_changes": f"Minor Version Changes",
                "other_version_changes": f"Other Version Changes",
                "metadata_changes": f"Metadata-only Changes",
                "unknown_changes": f"Unknown Changes",
                "deprecations": f"Deprecations",
                "revocations": f"Revocations",
                "deletions": f"Deletions",
                "unchanged": f"Unchanged",
            }

        # will hold information of contributors of the new release {... {"contributor_credit/name_as_key": counter]} ...}
        self.release_contributors = {}

        # data gets loaded into here in the load_data() function. All other functionalities rely on this data structure
        self.data = {
            "old": {
                "attack_release_versions": {},
                "stix_datastores": {},
                "attack_objects": {},
                "datasources": {},
                "datacomponents": {},
                "techniques": {},
                "relationships": {
                    "subtechniques": {},
                    "revoked-by": {},
                },
            },
            "new": {
                "attack_release_versions": {},
                "stix_datastores": {},
                "attack_objects": {},
                "datasources": {},
                "datacomponents": {},
                "techniques": {},
                "relationships": {
                    "subtechniques": {},
                    "revoked-by": {},
                },
            },
            # changes are dynamic based on what object types and domains are requested
            "changes": {
                # "technique": {
                #     "enterprise-attack": {
                #         "additions": [],
                #         "deletions": [],
                #         "major_version_changes": [],
                #         "minor_version_changes": [],
                #         "other_version_changes": [],
                #         "metadata_changes": [],
                #         "unknown_changes": [],
                #         "revocations": [],
                #         "deprecations": [],
                #         "unchanged": [],
                #     },
                #     "mobile-attack": {...},
                # },
                # "software": {...},
            },
        }

        for domain in self.domains:
            self.data["old"]["attack_objects"][domain] = {}
            self.data["new"]["attack_objects"][domain] = {}
            for _type in types:
                self.data["old"]["attack_objects"][domain][_type] = {}
                self.data["new"]["attack_objects"][domain][_type] = {}

        self.load_data()

<<<<<<< HEAD
    def load_domain(self, domain):
        """Load data from directory according to domain"""
        for datastore_version in ["old", "new"]:
            # only allow github.com/mitre/cti to be used for the old STIX domain
            if self.use_mitre_cti and datastore_version == "old":
                data_store = self.get_datastore_from_mitre_cti(domain=domain, datastore_version=datastore_version)
            else:
                directory = self.old if datastore_version == "old" else self.new
                stix_file = os.path.join(directory, f"{domain}.json")

                attack_version = release_info.get_attack_version(domain=domain, stix_file=stix_file)
                self.data[datastore_version]["attack_release_versions"][domain] = attack_version

                data_store = MemoryStore()
                data_store.load_from_file(stix_file)

            self.data[datastore_version]["stix_datastores"][domain] = data_store
            self.parse_extra_data(data_store=data_store, datastore_version=datastore_version)
            self.load_attack_objects(data_store=data_store, domain=domain, datastore_version=datastore_version)

    def get_datastore_from_mitre_cti(self, domain, datastore_version):
        """Load data from MITRE CTI repo according to domain"""
        error_message = f"Unable to successfully download ATT&CK STIX data from GitHub for {domain}. Please try again."
        try:
            stix_response = requests.get(f"https://raw.githubusercontent.com/mitre/cti/master/{domain}/{domain}.json")
        except requests.exceptions.ContentDecodingError:
            logger.error(error_message)
            sys.exit(1)
        if stix_response.status_code == 200:
            stix_json = stix_response.json()

            attack_version = release_info.get_attack_version(domain=domain, stix_content=stix_response.content)
            self.data[datastore_version]["attack_release_versions"][domain] = attack_version

            data_store = MemoryStore(stix_data=stix_json["objects"])
            return data_store
        logger.error(error_message)
        sys.exit(1)

    def parse_extra_data(self, data_store, datastore_version: str):
        """Parse dataStore sub-technique-of relationships"""
        all_techniques = list(data_store.query([Filter("type", "=", "attack-pattern")]))
        all_datasources = list(data_store.query([Filter("type", "=", "x-mitre-data-source")]))
        all_datacomponents = list(data_store.query([Filter("type", "=", "x-mitre-data-component")]))
        subtechnique_relationships = list(
            data_store.query(
                [
                    Filter("type", "=", "relationship"),
                    Filter("relationship_type", "=", "subtechnique-of"),
                ]
            )
=======
        logger.info("removing duplicate relationships")
        self.new_subtechnique_of_rels = [
            i for n, i in enumerate(self.new_subtechnique_of_rels) if i not in self.new_subtechnique_of_rels[n + 1 :]
        ]
        self.old_subtechnique_of_rels = [
            i for n, i in enumerate(self.old_subtechnique_of_rels) if i not in self.old_subtechnique_of_rels[n + 1 :]
        ]

        logger.info("removing duplicate data components")
        self.new_datacomponents = [
            i for n, i in enumerate(self.new_datacomponents) if i not in self.new_datacomponents[n + 1 :]
        ]
        self.old_datacomponents = [
            i for n, i in enumerate(self.old_datacomponents) if i not in self.old_datacomponents[n + 1 :]
        ]

    def getUrlFromStix(self, datum, is_subtechnique=False):
        """
        Parse the website url from a stix object.
        """
        if datum.get("external_references"):
            url = datum["external_references"][0]["url"]
            split_url = url.split("/")
            splitfrom = -3 if is_subtechnique else -2
            link = "/".join(split_url[splitfrom:])
            return link
        return None

    def getDataComponentUrl(self, datasource, datacomponent):
        """Create url of data component with parent data source"""
        return f"{self.getUrlFromStix(datasource)}/#{'%20'.join(datacomponent['name'].split(' '))}"

    def deep_copy_stix(self, objects):
        """Transform stix to dict and deep copy the dict."""
        result = []
        for obj in objects:
            # TODO: serialize the STIX objects instead of casting them to dict
            # more details here: https://github.com/mitre/cti/issues/17#issuecomment-395768815
            obj = dict(obj)
            if "external_references" in obj:
                for i in range(len(obj["external_references"])):
                    obj["external_references"][i] = dict(obj["external_references"][i])
            if "kill_chain_phases" in obj:
                for i in range(len(obj["kill_chain_phases"])):
                    obj["kill_chain_phases"][i] = dict(obj["kill_chain_phases"][i])

            if "modified" in obj:
                obj["modified"] = str(obj["modified"])
            if "first_seen" in obj:
                obj["first_seen"] = str(obj["first_seen"])
            if "last_seen" in obj:
                obj["last_seen"] = str(obj["last_seen"])

            if "definition" in obj:
                obj["definition"] = dict(obj["definition"])
            obj["created"] = str(obj["created"])
            result.append(obj)
        return result

    # load data into data structure
    def load_data(self):
        """Load data from files into data dict."""
        pbar = tqdm(
            total=len(self.types) * len(self.domains),
            desc="loading data",
            bar_format="{l_bar}{bar}| [{elapsed}<{remaining}, {rate_fmt}{postfix}]",
>>>>>>> fa46926e
        )
        revoked_by_relationships = list(
            data_store.query(
                [
                    Filter("type", "=", "relationship"),
                    Filter("relationship_type", "=", "revoked-by"),
                ]
            )
        )

        for technique in all_techniques:
            self.data[datastore_version]["techniques"][technique["id"]] = technique
        for datasource in all_datasources:
            self.data[datastore_version]["datasources"][datasource["id"]] = datasource
        for datacomponent in all_datacomponents:
            self.data[datastore_version]["datacomponents"][datacomponent["id"]] = datacomponent
        for relationship in subtechnique_relationships:
            self.data[datastore_version]["relationships"]["subtechniques"][relationship["id"]] = relationship

        # use list in case STIX object was revoked more than once
        for relationship in revoked_by_relationships:
            source_id = relationship["source_ref"]
            if source_id not in self.data[datastore_version]["relationships"]["revoked-by"]:
                self.data[datastore_version]["relationships"]["revoked-by"][source_id] = []
            self.data[datastore_version]["relationships"]["revoked-by"][source_id].append(relationship)

    def load_attack_objects(self, data_store, domain, datastore_version: str):
        """Handle data loaded from a directory"""
        attack_type_to_stix_filter = {
            "technique": [Filter("type", "=", "attack-pattern")],
            "software": [Filter("type", "=", "malware"), Filter("type", "=", "tool")],
            "group": [Filter("type", "=", "intrusion-set")],
            "campaign": [Filter("type", "=", "campaign")],
            "mitigation": [Filter("type", "=", "course-of-action")],
            "datasource": [
                Filter("type", "=", "x-mitre-data-source"),
                Filter("type", "=", "x-mitre-data-component"),
            ],
        }
        for obj_type in self.types:
            raw_data = list(chain.from_iterable(data_store.query(f) for f in attack_type_to_stix_filter[obj_type]))
            raw_data = deep_copy_stix(raw_data)

<<<<<<< HEAD
            self.data[datastore_version]["attack_objects"][domain][obj_type] = {item["id"]: item for item in raw_data}
=======
                def load_datastore(data_store):
                    """Handle data loaded from either a directory or the TAXII server"""
                    raw_data = list(chain.from_iterable(data_store.query(f) for f in attackTypeToStixFilter[obj_type]))
                    raw_data = self.deep_copy_stix(raw_data)
                    id_to_obj = {item["id"]: item for item in raw_data}
>>>>>>> fa46926e

    def update_contributors(self, old_object, new_object):
        """Update contributors list if new object has contributors"""
        if new_object.get("x_mitre_contributors"):
            new_object_contributors = set(new_object["x_mitre_contributors"])

<<<<<<< HEAD
            # Check if old objects had contributors
            if old_object is None or not old_object.get("x_mitre_contributors"):
                old_object_contributors = set()
            else:
                old_object_contributors = set(old_object["x_mitre_contributors"])

            # Remove old contributors from showing up
            # if contributors are the same the result will be empty
            new_contributors = new_object_contributors - old_object_contributors

            # Update counter of contributor to track contributions
            for new_contributor in new_contributors:
                if self.release_contributors.get(new_contributor):
                    self.release_contributors[new_contributor] += 1
                else:
                    self.release_contributors[new_contributor] = 1

    def load_data(self):
        """Load data from files into data dict."""
        for domain in track(self.domains, description="Loading domains"):
            self.load_domain(domain=domain)
=======
                def parse_subtechniques(data_store, new=False):
                    """Parse dataStore sub-technique-of relationships"""
                    if new:
                        for technique in list(data_store.query(attackTypeToStixFilter["technique"])):
                            self.new_id_to_technique[technique["id"]] = technique
                        self.new_subtechnique_of_rels += list(
                            data_store.query(
                                [
                                    Filter("type", "=", "relationship"),
                                    Filter("relationship_type", "=", "subtechnique-of"),
                                ]
                            )
                        )
                    else:
                        for technique in list(data_store.query(attackTypeToStixFilter["technique"])):
                            self.old_id_to_technique[technique["id"]] = technique
                        self.old_subtechnique_of_rels += list(
                            data_store.query(
                                [
                                    Filter("type", "=", "relationship"),
                                    Filter("relationship_type", "=", "subtechnique-of"),
                                ]
                            )
                        )

                def parse_datacomponents(data_store, new=False):
                    """Parse dataStore x-mitre-data-components"""
                    if new:
                        for datasource in list(data_store.query(attackTypeToStixFilter["datasource-only"])):
                            self.new_id_to_datasource[datasource["id"]] = datasource
                        self.new_datacomponents += list(
                            data_store.query([Filter("type", "=", "x-mitre-data-component")])
                        )
                    else:
                        for datasource in list(data_store.query(attackTypeToStixFilter["datasource-only"])):
                            self.old_id_to_datasource[datasource["id"]] = datasource
                        self.old_datacomponents += list(
                            data_store.query([Filter("type", "=", "x-mitre-data-component")])
                        )

                def update_contributors(old_object, new_object):
                    """Update contributors list if new object has contributors"""
                    if new_object.get("x_mitre_contributors"):
                        new_object_contributors = set(new_object["x_mitre_contributors"])

                        # Check if old objects had contributors
                        if old_object is None or not old_object.get("x_mitre_contributors"):
                            old_object_contributors = set()
                        else:
                            old_object_contributors = set(old_object["x_mitre_contributors"])

                        # Remove old contributors from showing up
                        # if contributors are the same the result will be empty
                        new_contributors = new_object_contributors - old_object_contributors

                        # Update counter of contributor to track contributions
                        for new_contributor in new_contributors:
                            if self.release_contributors.get(new_contributor):
                                self.release_contributors[new_contributor] += 1
                            else:
                                self.release_contributors[new_contributor] = 1

                def load_dir(dir, new=False):
                    """Load data from directory according to domain"""
                    data_store = MemoryStore()
                    datafile = os.path.join(dir, domain + ".json")
                    data_store.load_from_file(datafile)
                    parse_subtechniques(data_store, new)
                    parse_datacomponents(data_store, new)
                    return load_datastore(data_store)

                def load_taxii(new=False):
                    """Load data from TAXII server according to domain"""
                    collection = Collection(
                        "https://cti-taxii.mitre.org/stix/collections/" + domainToTaxiiCollectionId[domain]
                    )
                    data_store = TAXIICollectionSource(collection)
                    parse_subtechniques(data_store, new)
                    parse_datacomponents(data_store, new)
                    return load_datastore(data_store)

                def load_mitre_cti(new=False):
                    """Load data from MITRE CTI repo according to domain"""
                    urllib3.disable_warnings(urllib3.exceptions.InsecureRequestWarning)
                    stix_json = requests.get(
                        f"https://raw.githubusercontent.com/mitre/cti/master/{domain}/{domain}.json",
                        verify=False,
                    )
                    if stix_json.status_code == 200:
                        stix_json = stix_json.json()
                        data_store = MemoryStore(stix_data=stix_json["objects"])
                        parse_subtechniques(data_store, new)
                        parse_datacomponents(data_store, new)
                        return load_datastore(data_store)
                    exit(f"\n{domain} stix bundle download was unsuccessful")
>>>>>>> fa46926e

        for obj_type in track(self.types, description="Finding changes"):
            for domain in self.domains:
                logger.debug(f"Loading: [{domain:17}]/{obj_type}")

                old_attack_objects = self.data["old"]["attack_objects"][domain][obj_type]
                new_attack_objects = self.data["new"]["attack_objects"][domain][obj_type]

                intersection = old_attack_objects.keys() & new_attack_objects.keys()
                additions = new_attack_objects.keys() - old_attack_objects.keys()
                deletions = old_attack_objects.keys() - new_attack_objects.keys()

                # sets to store the ids of objects for each section
                major_version_changes = set()
                minor_version_changes = set()
                other_version_changes = set()
                metadata_changes = set()
                unknown_changes = set()
                revocations = set()
                deprecations = set()
                unchanged = set()

                # find changes, revocations and deprecations
                for stix_id in intersection:

<<<<<<< HEAD
                    old_stix_obj = old_attack_objects[stix_id]
                    new_stix_obj = new_attack_objects[stix_id]
                    attack_id = get_attack_id(new_stix_obj)

                    ddiff = DeepDiff(old_stix_obj, new_stix_obj, verbose_level=2)
                    detailed_diff = ddiff.to_json()
                    new_stix_obj["detailed_diff"] = detailed_diff

                    ########################################
                    # Newly revoked objects
                    ########################################
                    if new_stix_obj.get("revoked"):
                        # only work with newly revoked objects
                        if not old_stix_obj.get("revoked"):
                            if stix_id not in self.data["new"]["relationships"]["revoked-by"]:
=======
                    old_stix_obj = old["id_to_obj"][stix_id]
                    new_stix_obj = new["id_to_obj"][stix_id]
                    if new_stix_obj["type"] == "x-mitre-data-component":
                        attack_id = None
                    else:
                        attack_id = new_stix_obj["external_references"][0]["external_id"]

                    # find revoked objects in the new bundle
                    if "revoked" in new_stix_obj and new_stix_obj["revoked"]:
                        # only work with newly revoked objects
                        if not "revoked" in old_stix_obj or not old_stix_obj["revoked"]:
                            # store the revoking object
                            revoked_by_key = new["data_store"].query(
                                [
                                    Filter("type", "=", "relationship"),
                                    Filter("relationship_type", "=", "revoked-by"),
                                    Filter("source_ref", "=", stix_id),
                                ]
                            )
                            if len(revoked_by_key) == 0:
>>>>>>> fa46926e
                                logger.error(f"[{stix_id}] revoked object has no revoked-by relationship")
                                continue

<<<<<<< HEAD
                            revoked_by_key = self.data["new"]["relationships"]["revoked-by"][stix_id][0]["target_ref"]
                            if revoked_by_key not in new_attack_objects:
=======
                            if revoked_by_key not in new["id_to_obj"]:
>>>>>>> fa46926e
                                logger.error(
                                    f"{stix_id} revoked by {revoked_by_key}, but {revoked_by_key} not found in new STIX bundle!!"
                                )
                                continue

<<<<<<< HEAD
                            revoking_object = new_attack_objects[revoked_by_key]
                            new_stix_obj["revoked_by"] = revoking_object

                            revocations.add(stix_id)

                    ##########################
                    # Newly deprecated objects
                    ##########################
                    elif new_stix_obj.get("x_mitre_deprecated"):
=======
                            new_stix_obj["revoked_by"] = new["id_to_obj"][revoked_by_key]

                            revocations.add(stix_id)
                        # else it was already revoked, and not a change; do nothing with it

                    # find deprecated objects
                    elif "x_mitre_deprecated" in new_stix_obj and new_stix_obj["x_mitre_deprecated"]:
>>>>>>> fa46926e
                        # if previously deprecated, not a change
                        if not "x_mitre_deprecated" in old_stix_obj:
                            deprecations.add(stix_id)

                    #############################################################
                    # Objects shared between old and new STIX bundles by STIX IDs
                    #############################################################
                    else:
<<<<<<< HEAD
                        old_version = get_attack_object_version(old_stix_obj)
                        new_version = get_attack_object_version(new_stix_obj)

                        # Verify if there are new contributors on the object
                        self.update_contributors(old_object=old_stix_obj, new_object=new_stix_obj)
                        new_stix_obj["previous_version"] = old_version

                        # Version number didn't change
                        ##############################
                        if new_version == old_version:
                            # check for minor change; modification date increased but not version
                            old_date = dateparser.parse(old_stix_obj["modified"])
                            new_date = dateparser.parse(new_stix_obj["modified"])
                            if new_date != old_date:
                                metadata_changes.add(stix_id)
                            else:
                                unchanged.add(stix_id)

                        # Version number changed
                        ########################
                        else:
                            if is_major_version_change(old_version=old_version, new_version=new_version):
                                major_version_changes.add(stix_id)
                            elif is_minor_version_change(old_version=old_version, new_version=new_version):
                                minor_version_changes.add(stix_id)
                            else:
                                other_version_changes.add(stix_id)
                                logger.warning(
                                    f"{stix_id} - Unexpected version increase {old_version} → {new_version}. [{attack_id}] {new_stix_obj['name']}"
                                )

                            new_stix_obj["version_change"] = f"{old_version} → {new_version}"
=======
                        # try getting version numbers; should only lack version numbers if something has gone
                        # horribly wrong or a revoked object has slipped through
                        try:
                            old_version = float(old_stix_obj["x_mitre_version"])
                        except ValueError:
                            logger.error(f"ERROR: cannot get old version for object: {stix_id}")

                        try:
                            new_version = float(new_stix_obj["x_mitre_version"])
                        except ValueError:
                            logger.error(f"ERROR: cannot get new version for object: {stix_id}")

                        # Verify if there are new contributors on the object
                        update_contributors(old_stix_obj, new_stix_obj)

                        # check for changes, store previous version for display
                        new_stix_obj["previous_version"] = old_version
                        if new_version > old_version:
                            # an update has occurred to this object
                            changes.add(stix_id)

                            # verify version change
                            if not self.version_increment_is_valid(str(old_version), str(new_version), "changes"):
                                logger.warning(
                                    f"{stix_id} - Unexpected version. [{attack_id}] {new_stix_obj['name']} incremented from {old_version} to {new_version}"
                                )
                        else:
                            # check for minor change; modification date increased but not version
                            old_date = dateparser.parse(old_stix_obj["modified"])
                            new_date = dateparser.parse(new_stix_obj["modified"])
                            if new_date > old_date:
                                minor_changes.add(stix_id)
                            else:
                                unchanged.add(stix_id)

                # Add contributions from additions
                for stix_id in additions:
                    new_stix_obj = new["id_to_obj"][stix_id]
                    if new_stix_obj["type"] == "x-mitre-data-component":
                        attack_id = None
                    else:
                        attack_id = new_stix_obj["external_references"][0]["external_id"]
                    update_contributors(None, new_stix_obj)
                    # verify version is 1.0
                    if not self.version_increment_is_valid(None, new_stix_obj["x_mitre_version"], "additions"):
                        logger.warning(
                            f"{stix_id} - Unexpected version. [{attack_id}] {new_stix_obj['name']} is new and has version {new_stix_obj['x_mitre_version']}. Expected 1.0"
                        )

                # set data
                if obj_type not in self.data:
                    self.data[obj_type] = {}
                self.data[obj_type][domain] = {
                    "additions": [new["id_to_obj"][key] for key in additions],
                    "changes": [new["id_to_obj"][key] for key in changes],
                }
                # only create minor_changes data if we want to display it later
                if self.minor_changes:
                    self.data[obj_type][domain]["minor_changes"] = [new["id_to_obj"][key] for key in minor_changes]

                # ditto for unchanged
                if self.unchanged:
                    self.data[obj_type][domain]["unchanged"] = [new["id_to_obj"][key] for key in unchanged]

                self.data[obj_type][domain]["revocations"] = [new["id_to_obj"][key] for key in revocations]
                self.data[obj_type][domain]["deprecations"] = [new["id_to_obj"][key] for key in deprecations]

                # only show deletions if objects were deleted
                if len(deletions) > 0:
                    self.data[obj_type][domain]["deletions"] = [old["id_to_obj"][key] for key in deletions]
>>>>>>> fa46926e

                        # Description changes
                        #####################
                        old_lines = old_stix_obj["description"].replace("\n", " ").splitlines()
                        new_lines = new_stix_obj["description"].replace("\n", " ").splitlines()

<<<<<<< HEAD
                        df = [x for x in old_lines if x not in new_lines]
                        df1 = [x for x in new_lines if x not in old_lines]
=======
    def version_increment_is_valid(self, old_version: str, new_version: str, section: str) -> bool:
        """Validate version increment between old and new STIX objects."""
        if section in ["revocations", "deprecations"]:
            return True
        if section == "additions":
            if new_version != "1.0":
                return False
            return True

        old_version = float(old_version)
        new_version = float(new_version)

        # get next major version change
        next_major = float(math.floor(old_version + 1))
        # get difference between versions
        diff = round(new_version - old_version, 1)
        if next_major != new_version and diff != 0.1:
            return False
        return True

    def get_md_key(self):
        """Create string describing each type of difference (change, addition, etc).
>>>>>>> fa46926e

                        if df != [] or df1 != []:
                            if (
                                (stix_id not in major_version_changes)
                                and (stix_id not in minor_version_changes)
                                and (stix_id not in metadata_changes)
                                and (stix_id not in other_version_changes)
                            ):
                                logger.error(
                                    f"{stix_id} - Somehow {attack_id} has a description change "
                                    "without the version being incremented or the last modified date changing"
                                )
                                unknown_changes.add(stix_id)

                            html_diff = difflib.HtmlDiff(wrapcolumn=60)
                            html_diff._legend = ""

                            delta = html_diff.make_table(old_lines, new_lines, "Old Description", "New Description")
                            new_stix_obj["description_change_table"] = delta

                #############
                # New objects
                #############
                for stix_id in additions:
                    new_stix_obj = new_attack_objects[stix_id]
                    attack_id = get_attack_id(new_stix_obj)

<<<<<<< HEAD
                    # Add contributions from additions
                    self.update_contributors(old_object=None, new_object=new_stix_obj)
=======
        key = "#### Key\n\n"
        key += (
            "* New objects: " + statusDescriptions["additions"] + "\n"
            "* Object changes: " + statusDescriptions["changes"] + "\n"
        )
        if self.minor_changes:
            key += "* Minor object changes: " + statusDescriptions["minor_changes"] + "\n"
        if self.unchanged:
            key += "* Unchanged objects: " + statusDescriptions["unchanged"] + "\n"
        key += (
            "* Object revocations: " + statusDescriptions["revocations"] + "\n"
            "* Object deprecations: " + statusDescriptions["deprecations"]
        )
        if have_deletions:
            key += "\n" + "* Object deletions: " + statusDescriptions["deletions"]
        return key
>>>>>>> fa46926e

                    # verify version is 1.0
                    x_mitre_version = new_stix_obj.get("x_mitre_version")
                    if not version_increment_is_valid(None, x_mitre_version, "additions"):
                        logger.warning(
                            f"{stix_id} - Unexpected new version. Expected 1.0, but is {x_mitre_version}. [{attack_id}] {new_stix_obj['name']}"
                        )

                #################
                # Deleted objects
                #################
                for stix_id in deletions:
                    old_stix_obj = old_attack_objects[stix_id]
                    attack_id = get_attack_id(old_stix_obj)

                #############################
                # Create self.data["changes"]
                #############################
                if obj_type not in self.data["changes"]:
                    self.data["changes"][obj_type] = {}

                # sorted(groupings, key=lambda grouping: grouping["parent"]["name"])
                # sorted(additions, key=lambda stix_object: stix_object["name"])

                self.data["changes"][obj_type][domain] = {
                    "additions": sorted(
                        [new_attack_objects[stix_id] for stix_id in additions],
                        key=lambda stix_object: stix_object["name"],
                    ),
                    "major_version_changes": sorted(
                        [new_attack_objects[stix_id] for stix_id in major_version_changes],
                        key=lambda stix_object: stix_object["name"],
                    ),
                    "minor_version_changes": sorted(
                        [new_attack_objects[stix_id] for stix_id in minor_version_changes],
                        key=lambda stix_object: stix_object["name"],
                    ),
                    "other_version_changes": sorted(
                        [new_attack_objects[stix_id] for stix_id in other_version_changes],
                        key=lambda stix_object: stix_object["name"],
                    ),
                    "metadata_changes": sorted(
                        [new_attack_objects[stix_id] for stix_id in metadata_changes],
                        key=lambda stix_object: stix_object["name"],
                    ),
                    "unknown_changes": sorted(
                        [new_attack_objects[stix_id] for stix_id in unknown_changes],
                        key=lambda stix_object: stix_object["name"],
                    ),
                    "revocations": sorted(
                        [new_attack_objects[stix_id] for stix_id in revocations],
                        key=lambda stix_object: stix_object["name"],
                    ),
                    "deprecations": sorted(
                        [new_attack_objects[stix_id] for stix_id in deprecations],
                        key=lambda stix_object: stix_object["name"],
                    ),
                    "deletions": sorted(
                        [old_attack_objects[stix_id] for stix_id in deletions],
                        key=lambda stix_object: stix_object["name"],
                    ),
                }

                # only create unchanged data if we want to display it later
                if self.unchanged:
                    self.data["changes"][obj_type][domain]["unchanged"] = [
                        new_attack_objects[stix_id] for stix_id in unchanged
                    ]

                logger.debug(f"Loaded:  [{domain:17}]/{obj_type}")

    def get_groupings(
        self,
        object_type,
        stix_objects,
        section,
    ):
        datastore_version = "old" if section == "deletions" else "new"
        subtechnique_relationships = self.data[datastore_version]["relationships"]["subtechniques"]
        techniques = self.data[datastore_version]["techniques"]
        datacomponents = self.data[datastore_version]["datacomponents"]
        datasources = self.data[datastore_version]["datasources"]

        childless = []
        parents = []
        children = {}
        # get parents which have children
<<<<<<< HEAD
        if object_type == "datasource":
            for stix_object in stix_objects:
                if stix_object.get("x_mitre_data_source_ref"):
                    children[stix_object["id"]] = stix_object
                else:
                    parents.append(stix_object)
        else:
            for stix_object in stix_objects:
                is_subtechnique = stix_object.get("x_mitre_is_subtechnique")

                if is_subtechnique:
                    children[stix_object["id"]] = stix_object
                elif has_subtechniques(stix_object=stix_object, subtechnique_relationships=subtechnique_relationships):
                    parents.append(stix_object)
                else:
                    childless.append(stix_object)

        parentToChildren = {}
        # subtechniques
        for relationship in subtechnique_relationships.values():
            if not relationship["source_ref"] in children:
                continue

            parent_technique_stix_id = relationship["target_ref"]
            the_subtechnique = children[relationship["source_ref"]]
            if not parent_technique_stix_id in parentToChildren:
                parentToChildren[parent_technique_stix_id] = []
            parentToChildren[parent_technique_stix_id].append(the_subtechnique)

        # datacomponents
        for datacomponent in datacomponents.values():
            if not datacomponent["id"] in children:
                continue

            parent_datasource_id = datacomponent["x_mitre_data_source_ref"]
            the_datacomponent = children[datacomponent["id"]]
            if not parent_datasource_id in parentToChildren:
                parentToChildren[parent_datasource_id] = []
            parentToChildren[parent_datasource_id].append(the_datacomponent)

        # now group parents and children
        groupings = []
        for parent_stix_object in childless + parents:
            child_objects = (
                parentToChildren.pop(parent_stix_object["id"]) if parent_stix_object["id"] in parentToChildren else []
            )
=======
        if obj_type != "datasource":
            childless = list(
                filter(
                    lambda item: not self.has_subtechniques(item, True)
                    and not ("x_mitre_is_subtechnique" in item and item["x_mitre_is_subtechnique"]),
                    items,
                )
            )
            parents = list(
                filter(
                    lambda item: self.has_subtechniques(item, True)
                    and not ("x_mitre_is_subtechnique" in item and item["x_mitre_is_subtechnique"]),
                    items,
                )
            )
            children = {
                item["id"]: item
                for item in filter(
                    lambda item: ("x_mitre_is_subtechnique") in item and (item["x_mitre_is_subtechnique"]),
                    items,
                )
            }
        else:
            childless = []  # all data sources should have data components, i.e., should have children
            parents = list(
                filter(
                    lambda item: not ("x_mitre_data_source_ref" in item and item["x_mitre_data_source_ref"]),
                    items,
                )
            )
            children = {
                item["id"]: item
                for item in filter(
                    lambda item: ("x_mitre_data_source_ref") in item and (item["x_mitre_data_source_ref"]),
                    items,
                )
            }

        # stixID => [ children ]
        parentToChildren = {}
        for relationship in subtechnique_of_rels:
            if relationship["target_ref"] in parentToChildren:
                if relationship["source_ref"] in children:
                    parentToChildren[relationship["target_ref"]].append(children[relationship["source_ref"]])
            else:
                if relationship["source_ref"] in children:
                    parentToChildren[relationship["target_ref"]] = [children[relationship["source_ref"]]]

        for datacomponent in datacomponents:
            if datacomponent["x_mitre_data_source_ref"] in parentToChildren:
                if datacomponent["id"] in children:
                    parentToChildren[datacomponent["x_mitre_data_source_ref"]].append(children[datacomponent["id"]])
            else:
                if datacomponent["id"] in children:
                    parentToChildren[datacomponent["x_mitre_data_source_ref"]] = [children[datacomponent["id"]]]

        # now group parents and children
        groupings = []
        for parent in childless + parents:
            parent_children = parentToChildren.pop(parent["id"]) if parent["id"] in parentToChildren else []
>>>>>>> fa46926e
            groupings.append(
                {
                    "parent": parent_stix_object,
                    "parentInSection": True,
                    "children": child_objects,
                }
            )

        for parent_stix_id, child_objects in parentToChildren.items():
            parent_stix_object = None
            if parent_stix_id in techniques:
                parent_stix_object = techniques[parent_stix_id]
            elif parent_stix_id in datasources:
                parent_stix_object = datasources[parent_stix_id]

            if parent_stix_object:
                groupings.append(
                    {
                        "parent": parent_stix_object,
                        "parentInSection": False,
                        "children": child_objects,
                    }
                )

        groupings = sorted(groupings, key=lambda grouping: grouping["parent"]["name"])
        return groupings

    def get_contributor_section(self):
        # Get contributors markdown
        contribSection = "## Contributors to this release\n\n"
        sorted_contributors = sorted(self.release_contributors, key=lambda v: v.lower())

        for contributor in sorted_contributors:
            if contributor == "ATT&CK":
                continue  # do not include ATT&CK as contributor
            contribSection += f"* {contributor}\n"

        return contribSection

    def get_parent_stix_object(self, stix_object, datastore_version: str):
        subtechnique_relationships = self.data[datastore_version]["relationships"]["subtechniques"]
        techniques = self.data[datastore_version]["techniques"]
        datasources = self.data[datastore_version]["datasources"]

        if stix_object.get("x_mitre_is_subtechnique"):
            for subtechnique_relationship in subtechnique_relationships.values():
                if subtechnique_relationship["source_ref"] == stix_object["id"]:
                    parent_id = subtechnique_relationship["target_ref"]
                    return techniques[parent_id]
        elif stix_object["type"] == "x-mitre-data-component":
            return datasources[stix_object.get("x_mitre_data_source_ref")]

        # possible reasons for no parent object: deprecated/revoked/wrong object type passed in
        return {}

    def placard(self, stix_object, section):
        """Get a section list item for the given SDO according to section type"""
        datastore_version = "old" if section == "deletions" else "new"

        if section == "deletions":
            placard_string = stix_object["name"]

        elif section == "revocations":
            revoker = stix_object["revoked_by"]

            if revoker.get("x_mitre_is_subtechnique"):
                parent_object = self.get_parent_stix_object(stix_object=revoker, datastore_version=datastore_version)
                parent_name = parent_object.get("name", default="ERROR NO PARENT")
                relative_url = get_relative_url_from_stix(stix_object=revoker)
                revoker_link = f"{self.site_prefix}/{relative_url}"
                placard_string = (
                    f"{stix_object['name']} (revoked by {parent_name}: [{revoker['name']}]({revoker_link}))"
                )

            elif revoker["type"] == "x-mitre-data-component":
                parent_object = self.get_parent_stix_object(stix_object=revoker, datastore_version=datastore_version)
                parent_name = parent_object.get("name", default="ERROR NO PARENT")
                relative_url = get_relative_data_component_url(datasource=parent_object, datacomponent=stix_object)
                revoker_link = f"{self.site_prefix}/{relative_url}"
                placard_string = (
                    f"{stix_object['name']} (revoked by {parent_name}: [{revoker['name']}]({revoker_link}))"
                )

            else:
<<<<<<< HEAD
                relative_url = get_relative_url_from_stix(stix_object=revoker)
                revoker_link = f"{self.site_prefix}/{relative_url}"
                placard_string = f"{stix_object['name']} (revoked by [{revoker['name']}]({revoker_link}))"

        else:
            if stix_object["type"] == "x-mitre-data-component":
                parent_object = self.get_parent_stix_object(
                    stix_object=stix_object, datastore_version=datastore_version
                )
                if parent_object:
                    relative_url = get_relative_data_component_url(datasource=parent_object, datacomponent=stix_object)
                    placard_string = f"[{stix_object['name']}]({self.site_prefix}/{relative_url})"

            else:
                relative_url = get_relative_url_from_stix(stix_object=stix_object)
                placard_string = f"[{stix_object['name']}]({self.site_prefix}/{relative_url})"

        version_string = get_placard_version_string(stix_object=stix_object, section=section)
        full_placard_string = f"{placard_string} {version_string}"
        return full_placard_string

    def get_markdown_section_data(self, groupings, section):
        """Parse a list of STIX objects in a section and return a string for the whole section."""
        sectionString = ""
        for grouping in groupings:
            if grouping["parentInSection"]:
                placard_string = self.placard(stix_object=grouping["parent"], section=section)
                sectionString += f"* {placard_string}\n"

            for child in sorted(grouping["children"], key=lambda child: child["name"]):
                placard_string = self.placard(stix_object=child, section=section)
=======
                subtechnique_of_rels = self.new_subtechnique_of_rels
                id_to_technique = self.new_id_to_technique
                datacomponents = self.new_datacomponents
                id_to_datasource = self.new_id_to_datasource

            def placard(item):
                """Get a section list item for the given SDO according to section type"""
                if section == "revocations":
                    revoker = item["revoked_by"]
                    if "x_mitre_is_subtechnique" in revoker and revoker["x_mitre_is_subtechnique"]:
                        # get revoking technique's parent for display
                        parentID = list(filter(lambda rel: rel["source_ref"] == revoker["id"], subtechnique_of_rels,))[
                            0
                        ]["target_ref"]
                        parentName = (
                            id_to_technique[parentID]["name"] if parentID in id_to_technique else "ERROR NO PARENT"
                        )
                        return f"{item['name']} (revoked by { parentName}: [{revoker['name']}]({self.site_prefix}/{self.getUrlFromStix(revoker, True)}))"
                    elif "x_mitre_data_source_ref" in revoker and revoker["x_mitre_data_source_ref"]:
                        # get revoking technique's parent for display
                        parentID = list(filter(lambda rel: rel["id"] == revoker["id"], datacomponents))[0][
                            "x_mitre_data_source_ref"
                        ]
                        parentName = (
                            id_to_datasource[parentID]["name"] if parentID in id_to_datasource else "ERROR NO PARENT"
                        )
                        return f"{item['name']} (revoked by { parentName}: [{revoker['name']}]({self.site_prefix}/{self.getDataComponentUrl(id_to_datasource[parentID], item)}))"
                    else:
                        return f"{item['name']} (revoked by [{revoker['name']}]({self.site_prefix}/{self.getUrlFromStix(revoker)}))"
                elif section == "deletions":
                    return f"{item['name']}"
                else:
                    is_subtechnique = (
                        item["type"] == "attack-pattern"
                        and "x_mitre_is_subtechnique" in item
                        and item["x_mitre_is_subtechnique"]
                    )
                    if item["type"] == "x-mitre-data-component":
                        parentID = item["x_mitre_data_source_ref"]
                        if id_to_datasource.get(parentID):
                            return f"[{item['name']}]({self.site_prefix}/{self.getDataComponentUrl(id_to_datasource[parentID], item)})"
                    return f"[{item['name']}]({self.site_prefix}/{self.getUrlFromStix(item, is_subtechnique)})"

            def version(item, section):
                if section in ["additions", "deprecations", "revocations"]:
                    # only display current version
                    color = (
                        "#929393"
                        if self.version_increment_is_valid(None, item["x_mitre_version"], section)
                        else "#eb6635"
                    )
                    return f"<small style=\"color:{color}\">(v{item['x_mitre_version']})</small>"
                else:
                    # display previous and current version
                    color = (
                        "#929393"
                        if self.version_increment_is_valid(item["previous_version"], item["x_mitre_version"], section)
                        else "#eb6635"
                    )
                    return f"<small style=\"color:{color}\">(v{item['previous_version']}&#8594;v{item['x_mitre_version']})</small>"

            groupings = self.get_groupings(
                obj_type=obj_type,
                items=items,
                subtechnique_of_rels=subtechnique_of_rels,
                id_to_technique=id_to_technique,
                datacomponents=datacomponents,
                id_to_datasource=id_to_datasource,
            )
>>>>>>> fa46926e

                if grouping["parentInSection"]:
<<<<<<< HEAD
                    sectionString += f"    * {placard_string}\n"
                else:
                    sectionString += f"* {grouping['parent']['name']}: {placard_string}\n"

        return sectionString

    def get_md_key(self):
        """Create string describing each type of difference (change, addition, etc).

        Used in get_markdown_string.
        """
        # end first line with \ to avoid the empty line from dedent()
        key = textwrap.dedent(
            f"""\
            ## Key

            * New objects: {self.section_descriptions["additions"]}
            * Major version changes: {self.section_descriptions["major_version_changes"]}
            * Minor version changes: {self.section_descriptions["minor_version_changes"]}
            * Other version changes: {self.section_descriptions["other_version_changes"]}
            * Metadata changes: {self.section_descriptions["metadata_changes"]}
            * Unknown changes: {self.section_descriptions["unknown_changes"]}
            * Object revocations: {self.section_descriptions["revocations"]}
            * Object deprecations: {self.section_descriptions["deprecations"]}
            * Object deletions: {self.section_descriptions["deletions"]}
            """
        )
=======
                    sectionString += f"* { placard(grouping['parent']) } { version(grouping['parent'], section) }\n"

                for child in sorted(grouping["children"], key=lambda child: child["name"]):
                    if grouping["parentInSection"]:
                        sectionString += f"  * { placard(child) } { version(child, section) }\n"
                    else:
                        sectionString += (
                            f"* {grouping['parent']['name']}: { placard(child) } { version(child, section) }\n"
                        )

            logger.debug(f"finished getting section list for {obj_type}/{section}")
            return sectionString

        def getContributorSection():
            # Get contributors markdown
            contribSection = "## Contributors to this release\n\n"
            sorted_contributors = sorted(self.release_contributors, key=lambda v: v.lower())
>>>>>>> fa46926e

        return key

<<<<<<< HEAD
    def get_markdown_string(self):
        """Return a markdown string summarizing detected differences."""
        logger.info("Generating markdown output")
=======
            return contribSection

        logger.info("generating markdown string")
>>>>>>> fa46926e
        content = ""

        if self.show_key:
            key_content = self.get_md_key()
            content = f"{key_content}\n\n"

        for object_type in self.types:
            domains = ""
<<<<<<< HEAD

            for domain in self.data["changes"][object_type]:
                # e.g "Enterprise"
                domains += f"### {self.domain_to_domain_label[domain]}\n\n"
                # Skip mobile section for data sources
                if domain == "mobile-attack" and object_type == "datasource":
=======
            for domain in self.data[obj_type]:
                logger.debug(f"==== Generating markdown for domain: {domainToDomainLabel[domain]} --- {obj_type} ====")
                domains += f"### {domainToDomainLabel[domain]}\n\n"  # e.g "Enterprise"
                # Skip mobile and ics sections for data sources
                if domain == "mobile-attack" and obj_type == "datasource":
>>>>>>> fa46926e
                    logger.debug(f"Skipping - ATT&CK for Mobile does not support data sources")
                    domains += f"ATT&CK for Mobile does not support data sources\n\n"
                    continue
                domain_sections = ""
<<<<<<< HEAD
                for section, stix_objects in self.data["changes"][object_type][domain].items():
                    header = f"#### {self.section_headers[object_type][section]}"
                    if stix_objects:
                        groupings = self.get_groupings(
                            object_type=object_type,
                            stix_objects=stix_objects,
                            section=section,
                        )
                        section_items = self.get_markdown_section_data(groupings=groupings, section=section)
                        domain_sections += f"{header}\n\n{section_items}\n"
=======
                for section, values in self.data[obj_type][domain].items():
                    logger.debug(f"{section}: {len(values)}")

                    if values:  # if there are items in the section
                        section_items = getSectionList(items=values, obj_type=obj_type, section=section)
                    else:  # no items in section
                        section_items = "* No changes\n"

                    header = f"#### {sectionNameToSectionHeaders[section]}"

                    if "{obj_type}" in header:
                        if section == "additions":
                            header = header.replace("{obj_type}", attackTypeToTitle[obj_type])
                        else:
                            header = header.replace("{obj_type}", attackTypeToSectionName[obj_type])

                    # e.g "added techniques:"
                    domain_sections += f"{header}\n\n{section_items}\n"
>>>>>>> fa46926e

                # add domain sections
                domains += f"{domain_sections}"

            # e.g "techniques"
<<<<<<< HEAD
            content += f"## {self.attack_type_to_title[object_type]}\n\n{domains}"
=======
            content += f"## {attackTypeToTitle[obj_type]}\n\n{domains}"

        if self.show_key:
            key_content = self.get_md_key()
            content = f"{key_content}\n\n{content}"
>>>>>>> fa46926e

        # Add contributors if requested by argument
        if self.include_contributors:
            content += self.get_contributor_section()

        return content

    def get_layers_dict(self):
        """Return ATT&CK Navigator layers in dict format summarizing detected differences.

        Returns a dict mapping domain to its layer dict.
        """
        logger.info("Generating ATT&CK Navigator layers")

        colors = {
            "additions": "#a1d99b",  # granny smith apple
            "major_version_changes": "#fcf3a2",  # yellow-ish
            "minor_version_changes": "#c7c4e0",  # light periwinkle
            "other_version_changes": "#B5E5CF",  # mint
            "metadata_changes": "#B99095",  # mauve
            "unknown_changes": "#3D5B59",  # teal green
            "deletions": "#ff00e1",  # hot magenta
            "revocations": "#ff9000",  # dark orange
            "deprecations": "#ff6363",  # bittersweet red
            "unchanged": "#ffffff",  # white
        }

        layers = {}
        thedate = datetime.datetime.today().strftime("%B %Y")
        # for each layer file in the domains mapping
        for domain in self.domains:
            logger.debug(f"Generating ATT&CK Navigator layer for domain: {domain}")
            # build techniques list
            techniques = []
            for section, technique_stix_objects in self.data["changes"]["technique"][domain].items():
                if section == "revocations" or section == "deprecations":
                    continue

                for technique in technique_stix_objects:
                    problem_detected = False
                    if "kill_chain_phases" not in technique:
                        logger.error(f"{technique['id']}: technique missing a tactic!! {technique['name']}")
                        problem_detected = True
                    if "external_references" not in technique:
                        logger.error(f"{technique['id']}: technique missing external references!! {technique['name']}")
                        problem_detected = True

                    if problem_detected:
                        continue

                    for phase in technique["kill_chain_phases"]:
                        techniques.append(
                            {
                                "techniqueID": technique["external_references"][0]["external_id"],
                                "tactic": phase["phase_name"],
                                "enabled": True,
<<<<<<< HEAD
                                "color": colors[section],
                                # trim the 's' off end of word
                                "comment": section[:-1] if section != "unchanged" else section,
=======
                                "color": statusToColor[status],
                                "comment": status[:-1] if status != "unchanged" else status,  # trim s off end of word
>>>>>>> fa46926e
                            }
                        )

            legendItems = []
            for section, description in self.section_descriptions.items():
                legendItems.append({"color": colors[section], "label": f"{section}: {description}"})

            # build layer structure
            layer_json = {
                "versions": {
                    "layer": "4.4",
                    "navigator": "4.8.0",
                    "attack": self.data["new"]["attack_release_versions"][domain],
                },
                "name": f"{thedate} {self.domain_to_domain_label[domain]} Updates",
                "description": f"{self.domain_to_domain_label[domain]} updates for the {thedate} release of ATT&CK",
                "domain": domain,
                "techniques": techniques,
                "sorting": 0,
                "hideDisabled": False,
                "legendItems": legendItems,
                "showTacticRowBackground": True,
                "tacticRowBackground": "#205b8f",
                "selectTechniquesAcrossTactics": True,
            }
            layers[domain] = layer_json

        return layers

    def get_changes_dict(self):
        """Return dict format summarizing detected differences."""
<<<<<<< HEAD
        logger.info("Generating changes info")
=======
        logger.info("generating changes dict")

        def cleanup_values(items, obj_type, section):
            if section == "deletions":
                subtechnique_of_rels = self.old_subtechnique_of_rels
                id_to_technique = self.old_id_to_technique
                datacomponents = self.old_datacomponents
                id_to_datasource = self.old_id_to_datasource
            else:
                subtechnique_of_rels = self.new_subtechnique_of_rels
                id_to_technique = self.new_id_to_technique
                datacomponents = self.new_datacomponents
                id_to_datasource = self.new_id_to_datasource

            groupings = self.get_groupings(
                obj_type=obj_type,
                items=items,
                subtechnique_of_rels=subtechnique_of_rels,
                id_to_technique=id_to_technique,
                datacomponents=datacomponents,
                id_to_datasource=id_to_datasource,
            )

            new_values = []
            for grouping in groupings:
                if grouping["parentInSection"]:
                    new_values.append(grouping["parent"])

                for child in sorted(grouping["children"], key=lambda child: child["name"]):
                    new_values.append(child)

            return new_values
>>>>>>> fa46926e

        changes_dict = {}
        for domain in self.domains:
            changes_dict[domain] = {}

        for object_type, domains in self.data["changes"].items():
            for domain, sections in domains.items():
<<<<<<< HEAD
                changes_dict[domain][object_type] = {}

                for section, stix_objects in sections.items():
                    groupings = self.get_groupings(
                        object_type=object_type,
                        stix_objects=stix_objects,
                        section=section,
                    )
                    # new_values includes parents & children mixed (e.g. techniques/sub-techniques, data sources/components)
                    new_values = cleanup_values(groupings=groupings)
                    changes_dict[domain][object_type][section] = new_values
=======
                logger.debug(f"===== Generating domain: {domainToDomainLabel[domain]} --- {obj_type} =====")
                changes_dict[domain][obj_type] = {}

                for section, values in sections.items():
                    # new_values includes parents & children mixed (e.g. techniques/sub-techniques, data sources/components)
                    new_values = cleanup_values(items=values, obj_type=obj_type, section=section)
                    changes_dict[domain][obj_type][section] = new_values
>>>>>>> fa46926e

        # always add contributors
        changes_dict["new-contributors"] = []
        sorted_contributors = sorted(self.release_contributors, key=lambda v: v.lower())
        for contributor in sorted_contributors:
            # do not include ATT&CK as contributor
            if contributor == "ATT&CK":
                continue
            changes_dict["new-contributors"].append(contributor)

        return changes_dict


def has_subtechniques(stix_object, subtechnique_relationships):
    """Return true or false depending on whether the SDO has sub-techniques."""
    # for relationship in self.data[datastore_version]["relationships"]["subtechniques"].values():
    for relationship in subtechnique_relationships.values():
        if relationship["target_ref"] == stix_object["id"]:
            return True

    return False


def get_placard_version_string(stix_object, section):
    gray = "#929393"
    red = "#eb6635"
    color = gray

    object_version = get_attack_object_version(stix_obj=stix_object)
    version_display = f"(v{object_version})"

    if section in ["additions", "deprecations", "revocations"]:
        # only display current version
        if not version_increment_is_valid(old_version=None, new_version=str(object_version), section=section):
            color = red

    elif section == "deletions":
        color = red

    # nothing needs to be added to this statement - it just needs to skip the 'else' clause
    elif section == "metadata_changes":
        pass

    else:
        # the "previous_version" key was added in the load_data() function
        old_version = stix_object.get("previous_version")
        if not version_increment_is_valid(old_version=old_version, new_version=str(object_version), section=section):
            color = red
        version_display = f"(v{old_version}&#8594;v{object_version})"

    return f'<small style="color:{color}">{version_display}</small>'


def cleanup_values(groupings):
    new_values = []
    for grouping in groupings:
        if grouping["parentInSection"]:
            new_values.append(grouping["parent"])

        for child in sorted(grouping["children"], key=lambda child: child["name"]):
            new_values.append(child)

    return new_values


def version_increment_is_valid(old_version: str, new_version: str, section: str) -> bool:
    """Validate version increment between old and new STIX objects."""
    if section in ["revocations", "deprecations"]:
        return True
    if section == "additions":
        if new_version != "1.0":
            return False
        return True
    if not (old_version and new_version):
        return False

    old_version = float(old_version)
    new_version = float(new_version)
    major_change = is_major_version_change(old_version=old_version, new_version=new_version)
    minor_change = is_minor_version_change(old_version=old_version, new_version=new_version)

    if major_change or minor_change:
        return True
    return False


def is_major_version_change(old_version: float, new_version: float) -> bool:
    """Determine if the new version is a major change or not."""
    next_major = float(math.floor(old_version + 1))
    if next_major == new_version:
        return True
    return False


def is_minor_version_change(old_version: float, new_version: float) -> bool:
    """Determine if the new version is a minor change or not."""
    diff = round(new_version - old_version, 1)
    if diff == 0.1:
        return True
    return False


def get_relative_url_from_stix(stix_object):
    """Parse the website url from a stix object."""
    is_subtechnique = stix_object["type"] == "attack-pattern" and stix_object.get("x_mitre_is_subtechnique")

    if stix_object.get("external_references"):
        url = stix_object["external_references"][0]["url"]
        split_url = url.split("/")
        splitfrom = -3 if is_subtechnique else -2
        link = "/".join(split_url[splitfrom:])
        return link
    return None


def get_relative_data_component_url(datasource, datacomponent):
    """Create url of data component with parent data source"""
    return f"{get_relative_url_from_stix(stix_object=datasource)}/#{'%20'.join(datacomponent['name'].split(' '))}"


def deep_copy_stix(stix_objects):
    """Transform stix to dict and deep copy the dict."""
    result = []
    for stix_object in stix_objects:
        # TODO: serialize the STIX objects instead of casting them to dict
        # more details here: https://github.com/mitre/cti/issues/17#issuecomment-395768815
        stix_object = dict(stix_object)
        if "external_references" in stix_object:
            for i in range(len(stix_object["external_references"])):
                stix_object["external_references"][i] = dict(stix_object["external_references"][i])
        if "kill_chain_phases" in stix_object:
            for i in range(len(stix_object["kill_chain_phases"])):
                stix_object["kill_chain_phases"][i] = dict(stix_object["kill_chain_phases"][i])

        if "modified" in stix_object:
            stix_object["modified"] = str(stix_object["modified"])
        if "first_seen" in stix_object:
            stix_object["first_seen"] = str(stix_object["first_seen"])
        if "last_seen" in stix_object:
            stix_object["last_seen"] = str(stix_object["last_seen"])

        if "definition" in stix_object:
            stix_object["definition"] = dict(stix_object["definition"])
        stix_object["created"] = str(stix_object["created"])
        result.append(stix_object)
    return result


def get_attack_id(stix_obj) -> Optional[str]:
    """Get the object's ATT&CK ID.

    Parameters
    ----------
    stix_obj :
        The STIX object

    Returns
    -------
    str (optional)
        The ATT&CK ID of the object. Returns None if not found
    """
    attack_id = None
    external_references = stix_obj.get("external_references")
    if external_references:
        attack_source = external_references[0]
        if attack_source.get("external_id") and attack_source.get("source_name") in [
            "mitre-attack",
            "mitre-mobile-attack",
            "mitre-ics-attack",
        ]:
            attack_id = attack_source["external_id"]
    return attack_id


def get_attack_object_version(stix_obj) -> Optional[float]:
    """Get the object's ATT&CK version.

    Parameters
    ----------
    stix_obj :
        The STIX object

    Returns
    -------
    Optional[float]
        The object version of the ATT&CK object. Defaults to 0.0
    """
    # ICS objects didn't have x_mitre_version until v11.0, so pretend they were version 0.0
    version = stix_obj.get("x_mitre_version", 0)
    return float(version)


def markdown_to_html(outfile, content, diffStix):
    """Convert the markdown string passed in to HTML and store in index.html
    of indicated output file path"""
    logger.info("Writing HTML to file")
    old_version = diffStix.data["old"]["attack_release_versions"]["enterprise-attack"]
    new_version = diffStix.data["new"]["attack_release_versions"]["enterprise-attack"]
    if new_version:
        header = f"<h1 style='text-align:center;'>ATT&CK Changes Between v{old_version} and v{new_version}</h1>"
    else:
        header = f"<h1 style='text-align:center;'>ATT&CK Changes Between v{old_version} and new content</h1>"

    # Center content
    html_string = """<div style='max-width: 55em;margin: auto;margin-top:20px;font-family: "Roboto", sans-serif;'>"""
    html_string += "<meta charset='utf-8'>"
<<<<<<< HEAD
    html_string += header
=======
    html_string += "<h1 style='text-align:center;'>Changes between ATT&CK STIX bundles</h1>"
>>>>>>> fa46926e
    html_string += markdown.markdown(content)
    html_string += "</div>"

    with open(outfile, "w", encoding="utf-8") as outputfile:
        outputfile.write(html_string)



def layers_dict_to_files(outfiles, layers):
    """Print the layers dict passed in to layer files."""
    logger.info("Writing ATT&CK Navigator layers to JSON files")

    # write each layer to separate files
    if "enterprise-attack" in layers:
        enterprise_attack_layer_file = outfiles[0]
        Path(enterprise_attack_layer_file).parent.mkdir(parents=True, exist_ok=True)
        json.dump(layers["enterprise-attack"], open(enterprise_attack_layer_file, "w"), indent=4)

    if "mobile-attack" in layers:
        mobile_attack_layer_file = outfiles[1]
        Path(mobile_attack_layer_file).parent.mkdir(parents=True, exist_ok=True)
        json.dump(layers["mobile-attack"], open(mobile_attack_layer_file, "w"), indent=4)

    if "ics-attack" in layers:
        ics_attack_layer_file = outfiles[2]
        Path(ics_attack_layer_file).parent.mkdir(parents=True, exist_ok=True)
        json.dump(layers["ics-attack"], open(ics_attack_layer_file, "w"), indent=4)


def write_detailed_html(html_file_detailed, diffStix):
    old_version = diffStix.data["old"]["attack_release_versions"]["enterprise-attack"]
    new_version = diffStix.data["new"]["attack_release_versions"]["enterprise-attack"]

    if new_version:
        header = f"<h1>ATT&CK Changes Between v{old_version} and v{new_version}</h1>"
    else:
        header = f"<h1>ATT&CK Changes Between v{old_version} and new content</h1>"

    frontmatter = [
        textwrap.dedent(
            """\
        <!DOCTYPE html>
        <html>
            <head>
                <title>ATT&CK Changes</title>
                <style type="text/css">
                    table.diff {font-family:Courier; border:medium;}
                    .diff_header {background-color:#e0e0e0}
                    td.diff_header {text-align:right}
                    .diff_next {background-color:#c0c0c0}
                    .diff_add {background-color:#aaffaa}
                    .diff_chg {background-color:#ffff77}
                    .diff_sub {background-color:#ffaaaa}
                </style>
            </head>
            <body>
        """
        ),
        header,
        markdown.markdown(diffStix.get_md_key()),
        textwrap.dedent(
            """\
        <table class=diff summary=Legends>
            <tr>
                <td>
                    <table border= summary=Colors>
                        <tr><th>Colors for description field</th></tr>
                        <tr><td class=diff_add>Added</td></tr>
                        <tr><td class=diff_chg>Changed</td></tr>
                        <tr><td class=diff_sub>Deleted</td></tr>
                    </table>
                </td>
            </tr>
        </table>
        <h2>Additional formats</h2>
        <p>These ATT&CK Navigator layer files can be uploaded to ATT&CK Navigator manually.</p>
        <ul>
            <li><a href="layer-enterprise.json">Enterprise changes</a></li>
            <li><a href="layer-mobile.json">Mobile changes</a></li>
            <li><a href="layer-ics.json">ICS changes</a></li>
        </ul>
        <p>This JSON file contains the machine readble output used to create this page: <a href="changelog.json">changelog.json</a></p>
        """
        ),
    ]

    with open(html_file_detailed, "w") as file:
        file.writelines(frontmatter)
        lines = []
        for object_type, domain_data in diffStix.data["changes"].items():

            # this is an obnoxious way of determining if there are changes in any of the sections for any of the domains
            if sum([sum(change_types.values(), []) for change_types in domain_data.values()], []):
                lines.append(f"<h2>{diffStix.attack_type_to_title[object_type]}</h2>")
            else:
                continue

            for domain, change_types in domain_data.items():
                if sum(change_types.values(), []):
                    lines.append(f"<h3>{domain}</h3>")
                else:
                    continue

                for change_type, change_data in change_types.items():
                    if change_type == "unchanged":
                        # Not reporting on unchanged STIX objects for detailed changelog
                        continue

                    datastore_version = "old" if change_type == "deletions" else "new"

                    if change_data:
                        lines.append("<details>")
                        lines.append(f"<summary>{diffStix.section_headers[object_type][change_type]}</summary>")

                    for stix_object in change_data:
                        attack_id = get_attack_id(stix_object)
                        object_version = get_attack_object_version(stix_obj=stix_object)

                        if stix_object["type"] == "x-mitre-data-component" or stix_object.get(
                            "x_mitre_is_subtechnique"
                        ):
                            parent_object = diffStix.get_parent_stix_object(
                                stix_object=stix_object, datastore_version=datastore_version
                            )
                            if parent_object:
                                nameplate = f"{parent_object.get('name')}: {stix_object['name']}"
                            else:
                                logger.warning(f"[{stix_object['id']}] {attack_id} has no parent!")
                                nameplate = f"{stix_object['name']} (No parent object identified. It is likely revoked or deprecated)"
                        else:
                            nameplate = stix_object["name"]

                        if attack_id:
                            nameplate = f"[{attack_id}] {nameplate}"
                        else:
                            if stix_object["type"] != "x-mitre-data-component":
                                logger.warning(f"{stix_object['id']} does not have an ATT&CK ID")

                        lines.append("<hr>")
                        lines.append(f"<h4>{nameplate}</h4>")

                        if object_version:
                            lines.append(f"<p><b>Current version</b>: {object_version}</p>")

                        if change_type in ["additions", "revocations", "deprecations", "deletions"]:
                            if stix_object.get("description"):
                                lines.append(f"<p><b>Description</b>: {stix_object['description']}</p>")

                        if change_type == "revocations":
                            revoked_by_id = get_attack_id(stix_object["revoked_by"])
                            revoked_by_name = stix_object["revoked_by"]["name"]
                            revoked_by_description = stix_object["revoked_by"]["description"]
                            lines.append("<font color=blue>")
                            lines.append(f"<p>This object has been revoked by [{revoked_by_id}] {revoked_by_name}</p>")
                            lines.append("</font>")
                            if revoked_by_description:
                                lines.append(f"<p><b>Description for [{revoked_by_id}] {revoked_by_name}</b>: {revoked_by_description}</p>")

                        version_change = stix_object.get("version_change")
                        if version_change:
                            lines.append(f"<p><b>Version changed from</b>: {version_change}</p>")

                        description_change_table = stix_object.get("description_change_table")
                        if description_change_table:
                            lines.append(description_change_table)

                        detailed_diff = json.loads(stix_object.get("detailed_diff", "{}"))
                        if detailed_diff:
                            lines.append("<details>")
                            lines.append(f"<summary>Details</summary>")
                            table_inline_css = "style='border: 1px solid black;border-collapse: collapse;'"

                            # the deepdiff library displays differences with a prefix of: root['<top-level-key-we-care-about>']
                            regex = r"^root\['(?P<top_stix_key>[^\']*)'\](?P<the_rest>.*)$"
                            for detailed_change_type, detailed_changes in detailed_diff.items():

                                lines.append(f"<table {table_inline_css}>")
                                lines.append(f"<caption>{detailed_change_type}</caption>")
                                lines.append("<thead><tr>")
                                lines.append(f"<th {table_inline_css}>STIX Field</th>")
                                lines.append(f"<th {table_inline_css}>Old value</th>")
                                lines.append(f"<th {table_inline_css}>New Value</th>")
                                lines.append("</tr></thead>")
                                lines.append("<tbody>")

                                if detailed_change_type == "values_changed":
                                    for detailed_change, values in detailed_changes.items():
                                        matches = re.search(regex, detailed_change)
                                        top_stix_key = matches.group("top_stix_key")
                                        the_rest = matches.group("the_rest")
                                        stix_field = f"{top_stix_key}{the_rest}"

                                        old_value = values["old_value"]
                                        new_value = values["new_value"]
                                        lines.append("<tr>")
                                        lines.append(f"<td {table_inline_css}>{stix_field}</td>")
                                        lines.append(f"<td {table_inline_css}>{old_value}</td>")
                                        lines.append(f"<td {table_inline_css}>{new_value}</td>")
                                        lines.append("</tr>")

                                elif detailed_change_type == "iterable_item_added":
                                    for detailed_change, new_value in detailed_changes.items():
                                        stix_field = re.search(regex, detailed_change).group("top_stix_key")
                                        lines.append("<tr>")
                                        lines.append(f"<td {table_inline_css}>{stix_field}</td>")
                                        lines.append(f"<td {table_inline_css}></td>")
                                        lines.append(f"<td {table_inline_css}>{new_value}</td>")
                                        lines.append("</tr>")

                                elif detailed_change_type == "iterable_item_removed":
                                    for detailed_change, old_value in detailed_changes.items():
                                        stix_field = re.search(regex, detailed_change).group("top_stix_key")
                                        lines.append("<tr>")
                                        lines.append(f"<td {table_inline_css}>{stix_field}</td>")
                                        lines.append(f"<td {table_inline_css}>{old_value}</td>")
                                        lines.append(f"<td {table_inline_css}></td>")
                                        lines.append("</tr>")

                                elif detailed_change_type == "dictionary_item_added":
                                    for detailed_change, new_value in detailed_changes.items():
                                        stix_field = re.search(regex, detailed_change).group("top_stix_key")
                                        lines.append("<tr>")
                                        lines.append(f"<td {table_inline_css}>{stix_field}</td>")
                                        lines.append(f"<td {table_inline_css}></td>")
                                        lines.append(f"<td {table_inline_css}>{new_value}</td>")
                                        lines.append("</tr>")

                                elif detailed_change_type == "dictionary_item_removed":
                                    for detailed_change, old_value in detailed_changes.items():
                                        stix_field = re.search(regex, detailed_change).group("top_stix_key")
                                        lines.append("<tr>")
                                        lines.append(f"<td {table_inline_css}>{stix_field}</td>")
                                        lines.append(f"<td {table_inline_css}>{old_value}</td>")
                                        lines.append(f"<td {table_inline_css}></td>")
                                        lines.append("</tr>")

                                else:
                                    lines.append(f"<h5>{detailed_change_type}</h5>")
                                    lines.append("<ul>")
                                    for detailed_change in detailed_changes:
                                        lines.append(f"<li>{detailed_change}</li>")
                                    lines.append("</ul>")

                                lines.append("</tbody></table>")
                            lines.append("</details>")

                    if change_data:
                        lines.append("</details>")

        lines.append(
            """
            </body>
        </html>
        """
        )

        file.writelines(lines)


def get_parsed_args():
    """Create argument parser and parse arguments."""
    parser = argparse.ArgumentParser(
        description=(
            "Create -markdown and/or -layers reporting on the changes between two versions of the ATT&CK content. "
            "Takes STIX bundles as input. For default operation, put enterprise-attack.json and mobile-attack.json bundles "
            "in 'old' and 'new' folders for the script to compare."
        )
    )

    parser.add_argument(
        "-old",
        type=str,
        default="old",
        help=f"Directory to load old STIX data from.",
    )

    parser.add_argument(
        "-new",
        type=str,
        default="new",
        help="Directory to load new STIX data from.",
    )

    parser.add_argument(
        "-types",
        type=str,
        nargs="+",
<<<<<<< HEAD
        choices=["technique", "software", "group", "campaign", "mitigation", "datasource"],
        default=["technique", "software", "group", "campaign", "mitigation", "datasource"],
        help="Which types of objects to report on. Choices (and defaults) are %(choices)s",
=======
        metavar=("OBJ_TYPE", "OBJ_TYPE"),
        choices=["technique", "software", "group", "campaign", "mitigation", "datasource"],
        default=["technique", "software", "group", "campaign", "mitigation", "datasource"],
        help="which types of objects to report on. Choices (and defaults) are %(choices)s",
>>>>>>> fa46926e
    )
    parser.add_argument(
        "-domains",
        type=str,
        nargs="+",
        choices=["enterprise-attack", "mobile-attack", "ics-attack"],
        default=["enterprise-attack", "mobile-attack", "ics-attack"],
        help="Which domains to report on. Choices (and defaults) are %(choices)s",
    )

    parser.add_argument(
        "--markdown-file",
        type=str,
        help="Create a markdown file reporting changes.",
    )

    parser.add_argument(
        "--html-file",
        type=str,
        help="Create HTML page from markdown content.",
    )

    parser.add_argument(
        "--html-file-detailed",
        type=str,
        help="Create an HTML file reporting detailed changes.",
    )

    parser.add_argument(
        "--json-file",
        type=str,
        help="Create a JSON file reporting changes.",
    )

    parser.add_argument(
        "-layers",
        type=str,
        nargs="*",
        help=f"""
            Create layer files showing changes in each domain
            expected order of filenames is 'enterprise', 'mobile', 'ics', 'pre attack'.
            If values are unspecified, defaults to {", ".join(layer_defaults)}
            """,
    )

    parser.add_argument(
        "-site_prefix",
        type=str,
        default="",
        help="Prefix links in markdown output, e.g. [prefix]/techniques/T1484",
    )

    parser.add_argument(
        "-v",
        "--verbose",
        action="store_true",
        help="Print status messages",
    )

    parser.add_argument(
        "--unchanged",
        action="store_true",
        help="Show objects without changes in the markdown output",
    )

    parser.add_argument(
        "--use-mitre-cti",
        action="store_true",
        help="Use content from the MITRE CTI repo for the -old data",
    )

    parser.add_argument(
        "--show-key",
        action="store_true",
        help="Add a key explaining the change types to the markdown",
    )

    parser.add_argument(
        "--contributors",
        action="store_true",
        help="Show new contributors between releases",
    )
    parser.add_argument(
        "--no-contributors",
        dest="contributors",
        action="store_false",
        help="Do not show new contributors between releases",
    )
    parser.set_defaults(contributors=True)

    args = parser.parse_args()

    # the default loguru logger logs up to Debug by default
    logger.remove()
    if args.verbose:
        logger.add(lambda msg: tqdm.write(msg, end=""), colorize=True)
    else:
        logger.add(lambda msg: tqdm.write(msg, end=""), colorize=True, level="INFO")

    if args.use_mitre_cti and args.old:
        parser.error("--use-mitre-cti and -old cannot be used together")

<<<<<<< HEAD
=======
    if not args.markdown and args.layers is None:
        logger.error("Script doesn't output anything unless -markdown and/or -layers are specified.")
        logger.error("Run 'python3 diff_stix.py -h' for usage instructions")
        exit()

    if args.old is None:
        args.old = old_dir_default

>>>>>>> fa46926e
    if args.layers is not None:
        if len(args.layers) not in [0, 3]:
            parser.error("-layers requires exactly three files to be specified or none at all")

    return args


def get_new_changelog_md(
    domains: List[str] = ["enterprise-attack", "mobile-attack", "ics-attack"],
    layers: List[str] = layer_defaults,
    unchanged: bool = False,
    old: str = None,
    new: str = "new",
    show_key: bool = False,
    site_prefix: str = "",
    types: List[str] = ["technique", "software", "group", "campaign", "mitigation", "datasource"],
<<<<<<< HEAD
=======
    use_taxii: bool = False,
>>>>>>> fa46926e
    use_mitre_cti: bool = False,
    verbose: bool = False,
    include_contributors: bool = False,
    markdown_file: Optional[str] = None,
    html_file: Optional[str] = None,
    html_file_detailed: Optional[str] = None,
    json_file: Optional[str] = None,
) -> str:
    """Get a Markdown string representation of differences between two ATT&CK versions.

    Additionally, if you want to save HTML, JSON, or detailed output you can do that with this function as well.

    Parameters
    ----------
    domains : List[str], optional
        List of domains to parse, by default ["enterprise-attack", "mobile-attack", "ics-attack"]
    layers : List[str], optional
        Array of output filenames for layer files, by default layer_defaults
    unchanged : bool, optional
        Include unchanged ATT&CK objects in diff comparison, by default False
    old : str, optional
        Directory to load old STIX data from, by default None
    new : str, optional
        Directory to load new STIX data from, by default "new"
    show_key : bool, optional
        Output key to markdown file, by default False
    site_prefix : str, optional
        Prefix links in markdown output, by default ""
    types : List[str], optional
        Which types of objects to report on, by default ["technique", "software", "group", "campaign", "mitigation", "datasource"]
    use_mitre_cti : bool, optional
        Use https://github.com/mitre/cti for loading old STIX data, by default False
    verbose : bool, optional
        Print progress bar and status messages to stdout, by default False
    include_contributors : bool, optional
        Include contributor information for new contributors, by default False
    markdown_file : str, optional
        If set, writes a markdown file, by default None
    html_file : str, optional
        If set, writes an HTML file from the parsed markdown, by default None
    html_file_detailed : str, optional
        If set, writes a more detailed HTML page, by default None
    json_file : str, optional
        If set, writes JSON file of the changes, by default None

    Returns
    -------
    str
        A Markdown string representation of differences between two ATT&CK versions.
    """
    # the default loguru logger logs up to Debug by default
    logger.remove()
    if verbose:
        logger.add(lambda msg: tqdm.write(msg, end=""), colorize=True)
    else:
        logger.add(lambda msg: tqdm.write(msg, end=""), colorize=True, level="INFO")

    if old and use_mitre_cti:
        logger.error("Multiple sources selected as base STIX to compare against.")
        logger.error("When calling get_new_changelog_md(), 'old' is mutually exclusive with 'use_mitre_cti'")
        return ""

    diffStix = DiffStix(
        domains=domains,
        layers=layers,
        unchanged=unchanged,
        old=old,
        new=new,
        show_key=show_key,
        site_prefix=site_prefix,
        types=types,
        use_mitre_cti=use_mitre_cti,
        verbose=verbose,
        include_contributors=include_contributors,
    )

    md_string = None
    if markdown_file or html_file:
        md_string = diffStix.get_markdown_string()

    if markdown_file:
        logger.info("Writing markdown to file")
        Path(markdown_file).parent.mkdir(parents=True, exist_ok=True)
        with open(markdown_file, "w") as file:
            file.write(md_string)

    if html_file:
        markdown_to_html(outfile=html_file, content=md_string, diffStix=diffStix)

    if html_file_detailed:
        Path(html_file_detailed).parent.mkdir(parents=True, exist_ok=True)
        logger.info("Writing detailed updates to file")
        write_detailed_html(html_file_detailed=html_file_detailed, diffStix=diffStix)

    if layers:
        if len(layers) == 0:
            # no files specified, e.g. '-layers', use defaults
            diffStix.layers = layer_defaults
            layers = layer_defaults
        elif len(layers) == 3:
            # files specified, e.g. '-layers file.json file2.json file3.json', use specified
            # assumes order of files is enterprise, mobile, pre attack (same order as defaults)
            diffStix.layers = layers

        layers_dict = diffStix.get_layers_dict()
        layers_dict_to_files(outfiles=layers, layers=layers_dict)

    if json_file:
        changes_dict = diffStix.get_changes_dict()

        logger.info("Writing JSON updates to file")
        Path(json_file).parent.mkdir(parents=True, exist_ok=True)
        json.dump(changes_dict, open(json_file, "w"), indent=4)

    return md_string


def main():
    args = get_parsed_args()

    get_new_changelog_md(
        domains=args.domains,
        layers=args.layers,
        unchanged=args.unchanged,
        old=args.old,
        new=args.new,
        show_key=args.show_key,
        site_prefix=args.site_prefix,
        types=args.types,
        use_mitre_cti=args.use_mitre_cti,
        verbose=args.verbose,
        include_contributors=args.contributors,
        markdown_file=args.markdown_file,
        html_file=args.html_file,
        html_file_detailed=args.html_file_detailed,
        json_file=args.json_file,
    )


if __name__ == "__main__":
    main()<|MERGE_RESOLUTION|>--- conflicted
+++ resolved
@@ -1,10 +1,6 @@
 import argparse
 import datetime
-<<<<<<< HEAD
 import difflib
-=======
-import math
->>>>>>> fa46926e
 import json
 import math
 import os
@@ -25,71 +21,8 @@
 from stix2 import Filter, MemoryStore
 from tqdm import tqdm
 
-<<<<<<< HEAD
 from mitreattack import release_info
 
-=======
-# helper maps
-domainToDomainLabel = {"enterprise-attack": "Enterprise", "mobile-attack": "Mobile", "ics-attack": "ICS"}
-domainToTaxiiCollectionId = {
-    "enterprise-attack": "95ecc380-afe9-11e4-9b6c-751b66dd541e",
-    "mobile-attack": "2f669986-b40b-4423-b720-4396ca6a462b",
-    "ics-attack": "02c3ef24-9cd4-48f3-a99f-b74ce24f1d34",
-}
-# stix filters for querying for each type of data
-attackTypeToStixFilter = {
-    "technique": [Filter("type", "=", "attack-pattern")],
-    "software": [Filter("type", "=", "malware"), Filter("type", "=", "tool")],
-    "group": [Filter("type", "=", "intrusion-set")],
-    "campaign": [Filter("type", "=", "campaign")],
-    "mitigation": [Filter("type", "=", "course-of-action")],
-    "datasource": [
-        Filter("type", "=", "x-mitre-data-source"),
-        Filter("type", "=", "x-mitre-data-component"),
-    ],
-    "datasource-only": [Filter("type", "=", "x-mitre-data-source")],
-}
-# ATT&CK type to Title
-attackTypeToTitle = {
-    "technique": "Techniques",
-    "malware": "Malware",
-    "software": "Software",
-    "group": "Groups",
-    "campaign": "Campaigns",
-    "mitigation": "Mitigations",
-    "datasource": "Data Sources and/or Components",
-}
-# ATT&CK type to section name
-attackTypeToSectionName = {
-    "technique": "Technique",
-    "malware": "Malware",
-    "software": "Software",
-    "group": "Group",
-    "campaign": "Campaign",
-    "mitigation": "Mitigation",
-    "datasource": "Data Source and/or Component",
-}
-# how we want to format headers for each section
-sectionNameToSectionHeaders = {
-    "additions": "New {obj_type}",
-    "changes": "{obj_type} Changes",
-    "minor_changes": "Minor {obj_type} Changes",
-    "deprecations": "{obj_type} Deprecations",
-    "revocations": "{obj_type} Revocations",
-    "deletions": "{obj_type} Deletions",
-    "unchanged": "Unchanged {obj_type}",
-}
-# color key for layers
-statusToColor = {
-    "additions": "#a1d99b",
-    "changes": "#fcf3a2",
-    "minor_changes": "#c7c4e0",
-    "deletions": "#ff00e1",  # this will probably never show up but just in case
-    "revocations": "#ff9000",
-    "deprecations": "#ff6363",
-    "unchanged": "#ffffff",
-}
->>>>>>> fa46926e
 # explanation of modification types to data objects for legend in layer files
 date = datetime.datetime.today()
 this_month = date.strftime("%B_%Y")
@@ -102,13 +35,11 @@
 
 # →
 
-
 class DiffStix(object):
     """Utilities for detecting and summarizing differences between two versions of the ATT&CK content."""
 
     def __init__(
         self,
-<<<<<<< HEAD
         domains: List[str] = ["enterprise-attack", "mobile-attack", "ics-attack"],
         layers: List[str] = None,
         unchanged: bool = False,
@@ -120,23 +51,6 @@
         use_mitre_cti: bool = False,
         verbose: bool = False,
         include_contributors: bool = False,
-=======
-        domains=["enterprise-attack", "mobile-attack", "ics-attack"],
-        layers=None,
-        markdown=None,
-        minor_changes=False,
-        unchanged=False,
-        new="new",
-        old="old",
-        show_key=False,
-        site_prefix="",
-        types=["technique", "software", "group", "campaign", "mitigation", "datasource"],
-        use_taxii=False,
-        use_mitre_cti=False,
-        verbose=False,
-        include_contributors=False,
-        release_contributors={},
->>>>>>> fa46926e
     ):
         """Construct a new DiffStix object.
 
@@ -288,7 +202,6 @@
 
         self.load_data()
 
-<<<<<<< HEAD
     def load_domain(self, domain):
         """Load data from directory according to domain"""
         for datastore_version in ["old", "new"]:
@@ -340,74 +253,6 @@
                     Filter("relationship_type", "=", "subtechnique-of"),
                 ]
             )
-=======
-        logger.info("removing duplicate relationships")
-        self.new_subtechnique_of_rels = [
-            i for n, i in enumerate(self.new_subtechnique_of_rels) if i not in self.new_subtechnique_of_rels[n + 1 :]
-        ]
-        self.old_subtechnique_of_rels = [
-            i for n, i in enumerate(self.old_subtechnique_of_rels) if i not in self.old_subtechnique_of_rels[n + 1 :]
-        ]
-
-        logger.info("removing duplicate data components")
-        self.new_datacomponents = [
-            i for n, i in enumerate(self.new_datacomponents) if i not in self.new_datacomponents[n + 1 :]
-        ]
-        self.old_datacomponents = [
-            i for n, i in enumerate(self.old_datacomponents) if i not in self.old_datacomponents[n + 1 :]
-        ]
-
-    def getUrlFromStix(self, datum, is_subtechnique=False):
-        """
-        Parse the website url from a stix object.
-        """
-        if datum.get("external_references"):
-            url = datum["external_references"][0]["url"]
-            split_url = url.split("/")
-            splitfrom = -3 if is_subtechnique else -2
-            link = "/".join(split_url[splitfrom:])
-            return link
-        return None
-
-    def getDataComponentUrl(self, datasource, datacomponent):
-        """Create url of data component with parent data source"""
-        return f"{self.getUrlFromStix(datasource)}/#{'%20'.join(datacomponent['name'].split(' '))}"
-
-    def deep_copy_stix(self, objects):
-        """Transform stix to dict and deep copy the dict."""
-        result = []
-        for obj in objects:
-            # TODO: serialize the STIX objects instead of casting them to dict
-            # more details here: https://github.com/mitre/cti/issues/17#issuecomment-395768815
-            obj = dict(obj)
-            if "external_references" in obj:
-                for i in range(len(obj["external_references"])):
-                    obj["external_references"][i] = dict(obj["external_references"][i])
-            if "kill_chain_phases" in obj:
-                for i in range(len(obj["kill_chain_phases"])):
-                    obj["kill_chain_phases"][i] = dict(obj["kill_chain_phases"][i])
-
-            if "modified" in obj:
-                obj["modified"] = str(obj["modified"])
-            if "first_seen" in obj:
-                obj["first_seen"] = str(obj["first_seen"])
-            if "last_seen" in obj:
-                obj["last_seen"] = str(obj["last_seen"])
-
-            if "definition" in obj:
-                obj["definition"] = dict(obj["definition"])
-            obj["created"] = str(obj["created"])
-            result.append(obj)
-        return result
-
-    # load data into data structure
-    def load_data(self):
-        """Load data from files into data dict."""
-        pbar = tqdm(
-            total=len(self.types) * len(self.domains),
-            desc="loading data",
-            bar_format="{l_bar}{bar}| [{elapsed}<{remaining}, {rate_fmt}{postfix}]",
->>>>>>> fa46926e
         )
         revoked_by_relationships = list(
             data_store.query(
@@ -451,22 +296,13 @@
             raw_data = list(chain.from_iterable(data_store.query(f) for f in attack_type_to_stix_filter[obj_type]))
             raw_data = deep_copy_stix(raw_data)
 
-<<<<<<< HEAD
             self.data[datastore_version]["attack_objects"][domain][obj_type] = {item["id"]: item for item in raw_data}
-=======
-                def load_datastore(data_store):
-                    """Handle data loaded from either a directory or the TAXII server"""
-                    raw_data = list(chain.from_iterable(data_store.query(f) for f in attackTypeToStixFilter[obj_type]))
-                    raw_data = self.deep_copy_stix(raw_data)
-                    id_to_obj = {item["id"]: item for item in raw_data}
->>>>>>> fa46926e
 
     def update_contributors(self, old_object, new_object):
         """Update contributors list if new object has contributors"""
         if new_object.get("x_mitre_contributors"):
             new_object_contributors = set(new_object["x_mitre_contributors"])
 
-<<<<<<< HEAD
             # Check if old objects had contributors
             if old_object is None or not old_object.get("x_mitre_contributors"):
                 old_object_contributors = set()
@@ -488,103 +324,6 @@
         """Load data from files into data dict."""
         for domain in track(self.domains, description="Loading domains"):
             self.load_domain(domain=domain)
-=======
-                def parse_subtechniques(data_store, new=False):
-                    """Parse dataStore sub-technique-of relationships"""
-                    if new:
-                        for technique in list(data_store.query(attackTypeToStixFilter["technique"])):
-                            self.new_id_to_technique[technique["id"]] = technique
-                        self.new_subtechnique_of_rels += list(
-                            data_store.query(
-                                [
-                                    Filter("type", "=", "relationship"),
-                                    Filter("relationship_type", "=", "subtechnique-of"),
-                                ]
-                            )
-                        )
-                    else:
-                        for technique in list(data_store.query(attackTypeToStixFilter["technique"])):
-                            self.old_id_to_technique[technique["id"]] = technique
-                        self.old_subtechnique_of_rels += list(
-                            data_store.query(
-                                [
-                                    Filter("type", "=", "relationship"),
-                                    Filter("relationship_type", "=", "subtechnique-of"),
-                                ]
-                            )
-                        )
-
-                def parse_datacomponents(data_store, new=False):
-                    """Parse dataStore x-mitre-data-components"""
-                    if new:
-                        for datasource in list(data_store.query(attackTypeToStixFilter["datasource-only"])):
-                            self.new_id_to_datasource[datasource["id"]] = datasource
-                        self.new_datacomponents += list(
-                            data_store.query([Filter("type", "=", "x-mitre-data-component")])
-                        )
-                    else:
-                        for datasource in list(data_store.query(attackTypeToStixFilter["datasource-only"])):
-                            self.old_id_to_datasource[datasource["id"]] = datasource
-                        self.old_datacomponents += list(
-                            data_store.query([Filter("type", "=", "x-mitre-data-component")])
-                        )
-
-                def update_contributors(old_object, new_object):
-                    """Update contributors list if new object has contributors"""
-                    if new_object.get("x_mitre_contributors"):
-                        new_object_contributors = set(new_object["x_mitre_contributors"])
-
-                        # Check if old objects had contributors
-                        if old_object is None or not old_object.get("x_mitre_contributors"):
-                            old_object_contributors = set()
-                        else:
-                            old_object_contributors = set(old_object["x_mitre_contributors"])
-
-                        # Remove old contributors from showing up
-                        # if contributors are the same the result will be empty
-                        new_contributors = new_object_contributors - old_object_contributors
-
-                        # Update counter of contributor to track contributions
-                        for new_contributor in new_contributors:
-                            if self.release_contributors.get(new_contributor):
-                                self.release_contributors[new_contributor] += 1
-                            else:
-                                self.release_contributors[new_contributor] = 1
-
-                def load_dir(dir, new=False):
-                    """Load data from directory according to domain"""
-                    data_store = MemoryStore()
-                    datafile = os.path.join(dir, domain + ".json")
-                    data_store.load_from_file(datafile)
-                    parse_subtechniques(data_store, new)
-                    parse_datacomponents(data_store, new)
-                    return load_datastore(data_store)
-
-                def load_taxii(new=False):
-                    """Load data from TAXII server according to domain"""
-                    collection = Collection(
-                        "https://cti-taxii.mitre.org/stix/collections/" + domainToTaxiiCollectionId[domain]
-                    )
-                    data_store = TAXIICollectionSource(collection)
-                    parse_subtechniques(data_store, new)
-                    parse_datacomponents(data_store, new)
-                    return load_datastore(data_store)
-
-                def load_mitre_cti(new=False):
-                    """Load data from MITRE CTI repo according to domain"""
-                    urllib3.disable_warnings(urllib3.exceptions.InsecureRequestWarning)
-                    stix_json = requests.get(
-                        f"https://raw.githubusercontent.com/mitre/cti/master/{domain}/{domain}.json",
-                        verify=False,
-                    )
-                    if stix_json.status_code == 200:
-                        stix_json = stix_json.json()
-                        data_store = MemoryStore(stix_data=stix_json["objects"])
-                        parse_subtechniques(data_store, new)
-                        parse_datacomponents(data_store, new)
-                        return load_datastore(data_store)
-                    exit(f"\n{domain} stix bundle download was unsuccessful")
->>>>>>> fa46926e
 
         for obj_type in track(self.types, description="Finding changes"):
             for domain in self.domains:
@@ -610,7 +349,6 @@
                 # find changes, revocations and deprecations
                 for stix_id in intersection:
 
-<<<<<<< HEAD
                     old_stix_obj = old_attack_objects[stix_id]
                     new_stix_obj = new_attack_objects[stix_id]
                     attack_id = get_attack_id(new_stix_obj)
@@ -626,43 +364,16 @@
                         # only work with newly revoked objects
                         if not old_stix_obj.get("revoked"):
                             if stix_id not in self.data["new"]["relationships"]["revoked-by"]:
-=======
-                    old_stix_obj = old["id_to_obj"][stix_id]
-                    new_stix_obj = new["id_to_obj"][stix_id]
-                    if new_stix_obj["type"] == "x-mitre-data-component":
-                        attack_id = None
-                    else:
-                        attack_id = new_stix_obj["external_references"][0]["external_id"]
-
-                    # find revoked objects in the new bundle
-                    if "revoked" in new_stix_obj and new_stix_obj["revoked"]:
-                        # only work with newly revoked objects
-                        if not "revoked" in old_stix_obj or not old_stix_obj["revoked"]:
-                            # store the revoking object
-                            revoked_by_key = new["data_store"].query(
-                                [
-                                    Filter("type", "=", "relationship"),
-                                    Filter("relationship_type", "=", "revoked-by"),
-                                    Filter("source_ref", "=", stix_id),
-                                ]
-                            )
-                            if len(revoked_by_key) == 0:
->>>>>>> fa46926e
                                 logger.error(f"[{stix_id}] revoked object has no revoked-by relationship")
                                 continue
 
-<<<<<<< HEAD
                             revoked_by_key = self.data["new"]["relationships"]["revoked-by"][stix_id][0]["target_ref"]
                             if revoked_by_key not in new_attack_objects:
-=======
-                            if revoked_by_key not in new["id_to_obj"]:
->>>>>>> fa46926e
                                 logger.error(
                                     f"{stix_id} revoked by {revoked_by_key}, but {revoked_by_key} not found in new STIX bundle!!"
                                 )
                                 continue
 
-<<<<<<< HEAD
                             revoking_object = new_attack_objects[revoked_by_key]
                             new_stix_obj["revoked_by"] = revoking_object
 
@@ -672,15 +383,6 @@
                     # Newly deprecated objects
                     ##########################
                     elif new_stix_obj.get("x_mitre_deprecated"):
-=======
-                            new_stix_obj["revoked_by"] = new["id_to_obj"][revoked_by_key]
-
-                            revocations.add(stix_id)
-                        # else it was already revoked, and not a change; do nothing with it
-
-                    # find deprecated objects
-                    elif "x_mitre_deprecated" in new_stix_obj and new_stix_obj["x_mitre_deprecated"]:
->>>>>>> fa46926e
                         # if previously deprecated, not a change
                         if not "x_mitre_deprecated" in old_stix_obj:
                             deprecations.add(stix_id)
@@ -689,7 +391,6 @@
                     # Objects shared between old and new STIX bundles by STIX IDs
                     #############################################################
                     else:
-<<<<<<< HEAD
                         old_version = get_attack_object_version(old_stix_obj)
                         new_version = get_attack_object_version(new_stix_obj)
 
@@ -722,111 +423,14 @@
                                 )
 
                             new_stix_obj["version_change"] = f"{old_version} → {new_version}"
-=======
-                        # try getting version numbers; should only lack version numbers if something has gone
-                        # horribly wrong or a revoked object has slipped through
-                        try:
-                            old_version = float(old_stix_obj["x_mitre_version"])
-                        except ValueError:
-                            logger.error(f"ERROR: cannot get old version for object: {stix_id}")
-
-                        try:
-                            new_version = float(new_stix_obj["x_mitre_version"])
-                        except ValueError:
-                            logger.error(f"ERROR: cannot get new version for object: {stix_id}")
-
-                        # Verify if there are new contributors on the object
-                        update_contributors(old_stix_obj, new_stix_obj)
-
-                        # check for changes, store previous version for display
-                        new_stix_obj["previous_version"] = old_version
-                        if new_version > old_version:
-                            # an update has occurred to this object
-                            changes.add(stix_id)
-
-                            # verify version change
-                            if not self.version_increment_is_valid(str(old_version), str(new_version), "changes"):
-                                logger.warning(
-                                    f"{stix_id} - Unexpected version. [{attack_id}] {new_stix_obj['name']} incremented from {old_version} to {new_version}"
-                                )
-                        else:
-                            # check for minor change; modification date increased but not version
-                            old_date = dateparser.parse(old_stix_obj["modified"])
-                            new_date = dateparser.parse(new_stix_obj["modified"])
-                            if new_date > old_date:
-                                minor_changes.add(stix_id)
-                            else:
-                                unchanged.add(stix_id)
-
-                # Add contributions from additions
-                for stix_id in additions:
-                    new_stix_obj = new["id_to_obj"][stix_id]
-                    if new_stix_obj["type"] == "x-mitre-data-component":
-                        attack_id = None
-                    else:
-                        attack_id = new_stix_obj["external_references"][0]["external_id"]
-                    update_contributors(None, new_stix_obj)
-                    # verify version is 1.0
-                    if not self.version_increment_is_valid(None, new_stix_obj["x_mitre_version"], "additions"):
-                        logger.warning(
-                            f"{stix_id} - Unexpected version. [{attack_id}] {new_stix_obj['name']} is new and has version {new_stix_obj['x_mitre_version']}. Expected 1.0"
-                        )
-
-                # set data
-                if obj_type not in self.data:
-                    self.data[obj_type] = {}
-                self.data[obj_type][domain] = {
-                    "additions": [new["id_to_obj"][key] for key in additions],
-                    "changes": [new["id_to_obj"][key] for key in changes],
-                }
-                # only create minor_changes data if we want to display it later
-                if self.minor_changes:
-                    self.data[obj_type][domain]["minor_changes"] = [new["id_to_obj"][key] for key in minor_changes]
-
-                # ditto for unchanged
-                if self.unchanged:
-                    self.data[obj_type][domain]["unchanged"] = [new["id_to_obj"][key] for key in unchanged]
-
-                self.data[obj_type][domain]["revocations"] = [new["id_to_obj"][key] for key in revocations]
-                self.data[obj_type][domain]["deprecations"] = [new["id_to_obj"][key] for key in deprecations]
-
-                # only show deletions if objects were deleted
-                if len(deletions) > 0:
-                    self.data[obj_type][domain]["deletions"] = [old["id_to_obj"][key] for key in deletions]
->>>>>>> fa46926e
 
                         # Description changes
                         #####################
                         old_lines = old_stix_obj["description"].replace("\n", " ").splitlines()
                         new_lines = new_stix_obj["description"].replace("\n", " ").splitlines()
 
-<<<<<<< HEAD
                         df = [x for x in old_lines if x not in new_lines]
                         df1 = [x for x in new_lines if x not in old_lines]
-=======
-    def version_increment_is_valid(self, old_version: str, new_version: str, section: str) -> bool:
-        """Validate version increment between old and new STIX objects."""
-        if section in ["revocations", "deprecations"]:
-            return True
-        if section == "additions":
-            if new_version != "1.0":
-                return False
-            return True
-
-        old_version = float(old_version)
-        new_version = float(new_version)
-
-        # get next major version change
-        next_major = float(math.floor(old_version + 1))
-        # get difference between versions
-        diff = round(new_version - old_version, 1)
-        if next_major != new_version and diff != 0.1:
-            return False
-        return True
-
-    def get_md_key(self):
-        """Create string describing each type of difference (change, addition, etc).
->>>>>>> fa46926e
 
                         if df != [] or df1 != []:
                             if (
@@ -854,27 +458,8 @@
                     new_stix_obj = new_attack_objects[stix_id]
                     attack_id = get_attack_id(new_stix_obj)
 
-<<<<<<< HEAD
                     # Add contributions from additions
                     self.update_contributors(old_object=None, new_object=new_stix_obj)
-=======
-        key = "#### Key\n\n"
-        key += (
-            "* New objects: " + statusDescriptions["additions"] + "\n"
-            "* Object changes: " + statusDescriptions["changes"] + "\n"
-        )
-        if self.minor_changes:
-            key += "* Minor object changes: " + statusDescriptions["minor_changes"] + "\n"
-        if self.unchanged:
-            key += "* Unchanged objects: " + statusDescriptions["unchanged"] + "\n"
-        key += (
-            "* Object revocations: " + statusDescriptions["revocations"] + "\n"
-            "* Object deprecations: " + statusDescriptions["deprecations"]
-        )
-        if have_deletions:
-            key += "\n" + "* Object deletions: " + statusDescriptions["deletions"]
-        return key
->>>>>>> fa46926e
 
                     # verify version is 1.0
                     x_mitre_version = new_stix_obj.get("x_mitre_version")
@@ -962,7 +547,6 @@
         parents = []
         children = {}
         # get parents which have children
-<<<<<<< HEAD
         if object_type == "datasource":
             for stix_object in stix_objects:
                 if stix_object.get("x_mitre_data_source_ref"):
@@ -1009,68 +593,6 @@
             child_objects = (
                 parentToChildren.pop(parent_stix_object["id"]) if parent_stix_object["id"] in parentToChildren else []
             )
-=======
-        if obj_type != "datasource":
-            childless = list(
-                filter(
-                    lambda item: not self.has_subtechniques(item, True)
-                    and not ("x_mitre_is_subtechnique" in item and item["x_mitre_is_subtechnique"]),
-                    items,
-                )
-            )
-            parents = list(
-                filter(
-                    lambda item: self.has_subtechniques(item, True)
-                    and not ("x_mitre_is_subtechnique" in item and item["x_mitre_is_subtechnique"]),
-                    items,
-                )
-            )
-            children = {
-                item["id"]: item
-                for item in filter(
-                    lambda item: ("x_mitre_is_subtechnique") in item and (item["x_mitre_is_subtechnique"]),
-                    items,
-                )
-            }
-        else:
-            childless = []  # all data sources should have data components, i.e., should have children
-            parents = list(
-                filter(
-                    lambda item: not ("x_mitre_data_source_ref" in item and item["x_mitre_data_source_ref"]),
-                    items,
-                )
-            )
-            children = {
-                item["id"]: item
-                for item in filter(
-                    lambda item: ("x_mitre_data_source_ref") in item and (item["x_mitre_data_source_ref"]),
-                    items,
-                )
-            }
-
-        # stixID => [ children ]
-        parentToChildren = {}
-        for relationship in subtechnique_of_rels:
-            if relationship["target_ref"] in parentToChildren:
-                if relationship["source_ref"] in children:
-                    parentToChildren[relationship["target_ref"]].append(children[relationship["source_ref"]])
-            else:
-                if relationship["source_ref"] in children:
-                    parentToChildren[relationship["target_ref"]] = [children[relationship["source_ref"]]]
-
-        for datacomponent in datacomponents:
-            if datacomponent["x_mitre_data_source_ref"] in parentToChildren:
-                if datacomponent["id"] in children:
-                    parentToChildren[datacomponent["x_mitre_data_source_ref"]].append(children[datacomponent["id"]])
-            else:
-                if datacomponent["id"] in children:
-                    parentToChildren[datacomponent["x_mitre_data_source_ref"]] = [children[datacomponent["id"]]]
-
-        # now group parents and children
-        groupings = []
-        for parent in childless + parents:
-            parent_children = parentToChildren.pop(parent["id"]) if parent["id"] in parentToChildren else []
->>>>>>> fa46926e
             groupings.append(
                 {
                     "parent": parent_stix_object,
@@ -1155,7 +677,6 @@
                 )
 
             else:
-<<<<<<< HEAD
                 relative_url = get_relative_url_from_stix(stix_object=revoker)
                 revoker_link = f"{self.site_prefix}/{relative_url}"
                 placard_string = f"{stix_object['name']} (revoked by [{revoker['name']}]({revoker_link}))"
@@ -1187,80 +708,8 @@
 
             for child in sorted(grouping["children"], key=lambda child: child["name"]):
                 placard_string = self.placard(stix_object=child, section=section)
-=======
-                subtechnique_of_rels = self.new_subtechnique_of_rels
-                id_to_technique = self.new_id_to_technique
-                datacomponents = self.new_datacomponents
-                id_to_datasource = self.new_id_to_datasource
-
-            def placard(item):
-                """Get a section list item for the given SDO according to section type"""
-                if section == "revocations":
-                    revoker = item["revoked_by"]
-                    if "x_mitre_is_subtechnique" in revoker and revoker["x_mitre_is_subtechnique"]:
-                        # get revoking technique's parent for display
-                        parentID = list(filter(lambda rel: rel["source_ref"] == revoker["id"], subtechnique_of_rels,))[
-                            0
-                        ]["target_ref"]
-                        parentName = (
-                            id_to_technique[parentID]["name"] if parentID in id_to_technique else "ERROR NO PARENT"
-                        )
-                        return f"{item['name']} (revoked by { parentName}: [{revoker['name']}]({self.site_prefix}/{self.getUrlFromStix(revoker, True)}))"
-                    elif "x_mitre_data_source_ref" in revoker and revoker["x_mitre_data_source_ref"]:
-                        # get revoking technique's parent for display
-                        parentID = list(filter(lambda rel: rel["id"] == revoker["id"], datacomponents))[0][
-                            "x_mitre_data_source_ref"
-                        ]
-                        parentName = (
-                            id_to_datasource[parentID]["name"] if parentID in id_to_datasource else "ERROR NO PARENT"
-                        )
-                        return f"{item['name']} (revoked by { parentName}: [{revoker['name']}]({self.site_prefix}/{self.getDataComponentUrl(id_to_datasource[parentID], item)}))"
-                    else:
-                        return f"{item['name']} (revoked by [{revoker['name']}]({self.site_prefix}/{self.getUrlFromStix(revoker)}))"
-                elif section == "deletions":
-                    return f"{item['name']}"
-                else:
-                    is_subtechnique = (
-                        item["type"] == "attack-pattern"
-                        and "x_mitre_is_subtechnique" in item
-                        and item["x_mitre_is_subtechnique"]
-                    )
-                    if item["type"] == "x-mitre-data-component":
-                        parentID = item["x_mitre_data_source_ref"]
-                        if id_to_datasource.get(parentID):
-                            return f"[{item['name']}]({self.site_prefix}/{self.getDataComponentUrl(id_to_datasource[parentID], item)})"
-                    return f"[{item['name']}]({self.site_prefix}/{self.getUrlFromStix(item, is_subtechnique)})"
-
-            def version(item, section):
-                if section in ["additions", "deprecations", "revocations"]:
-                    # only display current version
-                    color = (
-                        "#929393"
-                        if self.version_increment_is_valid(None, item["x_mitre_version"], section)
-                        else "#eb6635"
-                    )
-                    return f"<small style=\"color:{color}\">(v{item['x_mitre_version']})</small>"
-                else:
-                    # display previous and current version
-                    color = (
-                        "#929393"
-                        if self.version_increment_is_valid(item["previous_version"], item["x_mitre_version"], section)
-                        else "#eb6635"
-                    )
-                    return f"<small style=\"color:{color}\">(v{item['previous_version']}&#8594;v{item['x_mitre_version']})</small>"
-
-            groupings = self.get_groupings(
-                obj_type=obj_type,
-                items=items,
-                subtechnique_of_rels=subtechnique_of_rels,
-                id_to_technique=id_to_technique,
-                datacomponents=datacomponents,
-                id_to_datasource=id_to_datasource,
-            )
->>>>>>> fa46926e
 
                 if grouping["parentInSection"]:
-<<<<<<< HEAD
                     sectionString += f"    * {placard_string}\n"
                 else:
                     sectionString += f"* {grouping['parent']['name']}: {placard_string}\n"
@@ -1288,37 +737,12 @@
             * Object deletions: {self.section_descriptions["deletions"]}
             """
         )
-=======
-                    sectionString += f"* { placard(grouping['parent']) } { version(grouping['parent'], section) }\n"
-
-                for child in sorted(grouping["children"], key=lambda child: child["name"]):
-                    if grouping["parentInSection"]:
-                        sectionString += f"  * { placard(child) } { version(child, section) }\n"
-                    else:
-                        sectionString += (
-                            f"* {grouping['parent']['name']}: { placard(child) } { version(child, section) }\n"
-                        )
-
-            logger.debug(f"finished getting section list for {obj_type}/{section}")
-            return sectionString
-
-        def getContributorSection():
-            # Get contributors markdown
-            contribSection = "## Contributors to this release\n\n"
-            sorted_contributors = sorted(self.release_contributors, key=lambda v: v.lower())
->>>>>>> fa46926e
 
         return key
 
-<<<<<<< HEAD
     def get_markdown_string(self):
         """Return a markdown string summarizing detected differences."""
         logger.info("Generating markdown output")
-=======
-            return contribSection
-
-        logger.info("generating markdown string")
->>>>>>> fa46926e
         content = ""
 
         if self.show_key:
@@ -1327,25 +751,16 @@
 
         for object_type in self.types:
             domains = ""
-<<<<<<< HEAD
 
             for domain in self.data["changes"][object_type]:
                 # e.g "Enterprise"
                 domains += f"### {self.domain_to_domain_label[domain]}\n\n"
                 # Skip mobile section for data sources
                 if domain == "mobile-attack" and object_type == "datasource":
-=======
-            for domain in self.data[obj_type]:
-                logger.debug(f"==== Generating markdown for domain: {domainToDomainLabel[domain]} --- {obj_type} ====")
-                domains += f"### {domainToDomainLabel[domain]}\n\n"  # e.g "Enterprise"
-                # Skip mobile and ics sections for data sources
-                if domain == "mobile-attack" and obj_type == "datasource":
->>>>>>> fa46926e
                     logger.debug(f"Skipping - ATT&CK for Mobile does not support data sources")
                     domains += f"ATT&CK for Mobile does not support data sources\n\n"
                     continue
                 domain_sections = ""
-<<<<<<< HEAD
                 for section, stix_objects in self.data["changes"][object_type][domain].items():
                     header = f"#### {self.section_headers[object_type][section]}"
                     if stix_objects:
@@ -1356,40 +771,12 @@
                         )
                         section_items = self.get_markdown_section_data(groupings=groupings, section=section)
                         domain_sections += f"{header}\n\n{section_items}\n"
-=======
-                for section, values in self.data[obj_type][domain].items():
-                    logger.debug(f"{section}: {len(values)}")
-
-                    if values:  # if there are items in the section
-                        section_items = getSectionList(items=values, obj_type=obj_type, section=section)
-                    else:  # no items in section
-                        section_items = "* No changes\n"
-
-                    header = f"#### {sectionNameToSectionHeaders[section]}"
-
-                    if "{obj_type}" in header:
-                        if section == "additions":
-                            header = header.replace("{obj_type}", attackTypeToTitle[obj_type])
-                        else:
-                            header = header.replace("{obj_type}", attackTypeToSectionName[obj_type])
-
-                    # e.g "added techniques:"
-                    domain_sections += f"{header}\n\n{section_items}\n"
->>>>>>> fa46926e
 
                 # add domain sections
                 domains += f"{domain_sections}"
 
             # e.g "techniques"
-<<<<<<< HEAD
             content += f"## {self.attack_type_to_title[object_type]}\n\n{domains}"
-=======
-            content += f"## {attackTypeToTitle[obj_type]}\n\n{domains}"
-
-        if self.show_key:
-            key_content = self.get_md_key()
-            content = f"{key_content}\n\n{content}"
->>>>>>> fa46926e
 
         # Add contributors if requested by argument
         if self.include_contributors:
@@ -1446,14 +833,9 @@
                                 "techniqueID": technique["external_references"][0]["external_id"],
                                 "tactic": phase["phase_name"],
                                 "enabled": True,
-<<<<<<< HEAD
                                 "color": colors[section],
                                 # trim the 's' off end of word
                                 "comment": section[:-1] if section != "unchanged" else section,
-=======
-                                "color": statusToColor[status],
-                                "comment": status[:-1] if status != "unchanged" else status,  # trim s off end of word
->>>>>>> fa46926e
                             }
                         )
 
@@ -1485,42 +867,7 @@
 
     def get_changes_dict(self):
         """Return dict format summarizing detected differences."""
-<<<<<<< HEAD
         logger.info("Generating changes info")
-=======
-        logger.info("generating changes dict")
-
-        def cleanup_values(items, obj_type, section):
-            if section == "deletions":
-                subtechnique_of_rels = self.old_subtechnique_of_rels
-                id_to_technique = self.old_id_to_technique
-                datacomponents = self.old_datacomponents
-                id_to_datasource = self.old_id_to_datasource
-            else:
-                subtechnique_of_rels = self.new_subtechnique_of_rels
-                id_to_technique = self.new_id_to_technique
-                datacomponents = self.new_datacomponents
-                id_to_datasource = self.new_id_to_datasource
-
-            groupings = self.get_groupings(
-                obj_type=obj_type,
-                items=items,
-                subtechnique_of_rels=subtechnique_of_rels,
-                id_to_technique=id_to_technique,
-                datacomponents=datacomponents,
-                id_to_datasource=id_to_datasource,
-            )
-
-            new_values = []
-            for grouping in groupings:
-                if grouping["parentInSection"]:
-                    new_values.append(grouping["parent"])
-
-                for child in sorted(grouping["children"], key=lambda child: child["name"]):
-                    new_values.append(child)
-
-            return new_values
->>>>>>> fa46926e
 
         changes_dict = {}
         for domain in self.domains:
@@ -1528,7 +875,6 @@
 
         for object_type, domains in self.data["changes"].items():
             for domain, sections in domains.items():
-<<<<<<< HEAD
                 changes_dict[domain][object_type] = {}
 
                 for section, stix_objects in sections.items():
@@ -1540,15 +886,6 @@
                     # new_values includes parents & children mixed (e.g. techniques/sub-techniques, data sources/components)
                     new_values = cleanup_values(groupings=groupings)
                     changes_dict[domain][object_type][section] = new_values
-=======
-                logger.debug(f"===== Generating domain: {domainToDomainLabel[domain]} --- {obj_type} =====")
-                changes_dict[domain][obj_type] = {}
-
-                for section, values in sections.items():
-                    # new_values includes parents & children mixed (e.g. techniques/sub-techniques, data sources/components)
-                    new_values = cleanup_values(items=values, obj_type=obj_type, section=section)
-                    changes_dict[domain][obj_type][section] = new_values
->>>>>>> fa46926e
 
         # always add contributors
         changes_dict["new-contributors"] = []
@@ -1755,17 +1092,12 @@
     # Center content
     html_string = """<div style='max-width: 55em;margin: auto;margin-top:20px;font-family: "Roboto", sans-serif;'>"""
     html_string += "<meta charset='utf-8'>"
-<<<<<<< HEAD
     html_string += header
-=======
-    html_string += "<h1 style='text-align:center;'>Changes between ATT&CK STIX bundles</h1>"
->>>>>>> fa46926e
     html_string += markdown.markdown(content)
     html_string += "</div>"
 
     with open(outfile, "w", encoding="utf-8") as outputfile:
         outputfile.write(html_string)
-
 
 
 def layers_dict_to_files(outfiles, layers):
@@ -2047,16 +1379,9 @@
         "-types",
         type=str,
         nargs="+",
-<<<<<<< HEAD
         choices=["technique", "software", "group", "campaign", "mitigation", "datasource"],
         default=["technique", "software", "group", "campaign", "mitigation", "datasource"],
         help="Which types of objects to report on. Choices (and defaults) are %(choices)s",
-=======
-        metavar=("OBJ_TYPE", "OBJ_TYPE"),
-        choices=["technique", "software", "group", "campaign", "mitigation", "datasource"],
-        default=["technique", "software", "group", "campaign", "mitigation", "datasource"],
-        help="which types of objects to report on. Choices (and defaults) are %(choices)s",
->>>>>>> fa46926e
     )
     parser.add_argument(
         "-domains",
@@ -2159,17 +1484,6 @@
     if args.use_mitre_cti and args.old:
         parser.error("--use-mitre-cti and -old cannot be used together")
 
-<<<<<<< HEAD
-=======
-    if not args.markdown and args.layers is None:
-        logger.error("Script doesn't output anything unless -markdown and/or -layers are specified.")
-        logger.error("Run 'python3 diff_stix.py -h' for usage instructions")
-        exit()
-
-    if args.old is None:
-        args.old = old_dir_default
-
->>>>>>> fa46926e
     if args.layers is not None:
         if len(args.layers) not in [0, 3]:
             parser.error("-layers requires exactly three files to be specified or none at all")
@@ -2186,10 +1500,6 @@
     show_key: bool = False,
     site_prefix: str = "",
     types: List[str] = ["technique", "software", "group", "campaign", "mitigation", "datasource"],
-<<<<<<< HEAD
-=======
-    use_taxii: bool = False,
->>>>>>> fa46926e
     use_mitre_cti: bool = False,
     verbose: bool = False,
     include_contributors: bool = False,
