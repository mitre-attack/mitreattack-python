from resources import testing_data
from mitreattack.navlayers import Layer, ToExcel, ToSvg, LayerOps, Technique, MetaDiv, Metadata, Link, LinkDiv
import os
import shutil
import json


class TestLayers:
    @staticmethod
    def test_depreciated_tactics_export():
        """Test exporting a layer with depreciated tactics"""
        if os.path.isfile("test.xlsx"):
            os.remove("test.xlsx")
        if os.path.isfile("test.svg"):
            os.remove("test.svg")

        lay = Layer(testing_data.example_layer_v3_longer)
        t = ToExcel(domain=lay.layer.domain)
        t2 = ToSvg(domain=lay.layer.domain)
        t.to_xlsx(lay, "test.xlsx")
        t2.to_svg(lay, "test.svg")
        assert os.path.isfile("test.xlsx")
        assert os.path.isfile("test.svg")
        os.remove("test.xlsx")
        os.remove("test.svg")

    @staticmethod
    def test_colormap_export():
        """Test exporting a layer with a gradiant of scores"""
        if os.path.isfile("layer.xlsx"):
            os.remove("layer.xlsx")
        if os.path.isfile("layer.svg"):
            os.remove("layer.svg")

        lay = Layer()
        lay.from_file('resources/heatmap_example.json')
        xlsx_exporter = ToExcel(domain=lay.layer.domain)
        xlsx_exporter.to_xlsx(lay, filepath="layer.xlsx")
        svg_exporter = ToSvg(domain=lay.layer.domain)
        svg_exporter.to_svg(lay, filepath="layer.svg")
        assert os.path.isfile("layer.xlsx")
        assert os.path.isfile("layer.svg")
        os.remove('layer.xlsx')
        os.remove('layer.svg')

    @staticmethod
    def test_config_load():
        """Test loading a svg config"""
        lay = Layer(testing_data.example_layer_v3_all)
        exp = ToSvg(domain=lay.layer.domain)
        exp.config.load_from_file("resources/demo.json")
        exp.config.__str__()
        exp.to_svg(lay)
        os.remove('example.svg')

    @staticmethod
    def test_aggregate():
        """Test aggregate layer exports (agg configurations are present in each layer)"""
        if os.path.isdir("agg_tests"):
            shutil.rmtree("agg_tests")

        os.mkdir("agg_tests")
        listing = [testing_data.agg_layer_1, testing_data.agg_layer_2, testing_data.agg_layer_3,
                   testing_data.agg_layer_5, testing_data.agg_layer_6, testing_data.agg_layer_7]
        for lay in listing:
            test_layer = Layer()
            test_layer.from_str(lay)

            exporter = ToExcel(domain=test_layer.layer.domain, source='taxii', resource=None)
            exporter.to_xlsx(layerInit=test_layer, filepath=f"agg_tests/layer-{test_layer.layer.name}.xlsx")

            exp = ToSvg(domain=test_layer.layer.domain, source='taxii', resource=None)
            exp.to_svg(test_layer, filepath=f"agg_tests/layer-{test_layer.layer.name}.svg")

            assert os.path.isfile(f"agg_tests/layer-{test_layer.layer.name}.xlsx")
            assert os.path.isfile(f"agg_tests/layer-{test_layer.layer.name}.svg")

        shutil.rmtree("agg_tests")

    @staticmethod
    def test_upgrades():
        """Test layer version auto-upgrade functionality"""
        lay = Layer()
        lay2 = Layer()
        lay3 = Layer()
        lay.from_dict(testing_data.example_layer_v3_dict)
        lay2.from_dict(testing_data.example_layer_v42_dict)
        lay3.from_dict(testing_data.example_layer_v43_dict)

        out1 = lay.to_dict()
        out2 = lay2.to_dict()
        out3 = lay3.to_dict()

        assert all([(out3[x] == out1[x], x) for x in out3 if x not in ['versions', 'techniques', 'metadata',
                                                                       'gradient', 'selectSubtechniquesWithParent',
                                                                       'layout']])
        assert all([out3[x] == out2[x] for x in out3 if x not in ['versions', 'techniques', 'metadata', 'gradient']])
        assert all(['4.3' == x['versions']['layer'] for x in [out1, out2, out3]])


    @staticmethod
    def test_layer_ops():
        """ Test layer lambda computation functionality"""
        def get_layers_by_name(test_layers):
            layers_dict['Endgame'] = Layer()
            layers_dict['Endgame'].from_str(test_layers[0])
            layers_dict['Red2'] = Layer()
            layers_dict['Red2'].from_str(test_layers[1])
            return layers_dict

        def build_combined_layer(layers_dict):
            lo = LayerOps(score=lambda x: sum(x) / len(x))
            return lo.process(list(layers_dict.values()))

        layers_dict = {}
        layers_dict = get_layers_by_name([testing_data.example_layer_v3_longer, testing_data.example_layer_v3_all])
        out_layer = build_combined_layer(layers_dict)
        assert isinstance(out_layer, Layer)

    @staticmethod
<<<<<<< HEAD
    def test_compat():
        layer_dict = testing_data.compat
        layer_file = Layer()
        layer_file.from_dict(layer_dict)
        layer_file.to_file("output.json")
        with open("output.json", 'r', encoding="utf-16") as fio:
            output = json.load(fio)
        # check both 8-hex color and unicode preservation
        assert output["description"] == layer_dict["description"]
        assert output["gradient"] == layer_dict["gradient"]
        os.remove("output.json")
=======
    def test_direct_meta():
        Layer(init_data={'name': "Layer A", 'domain': "enterprise-attack"})
        layer_technique = Technique(tID="T1003")
        layer_technique.metadata = [Metadata(name="Metadata", value="1"), MetaDiv(active=True)]
        layer_technique2 = Technique(tID="T1004")
        layer_technique2.metadata = [dict(name="Metadata", value="1"), dict(name="DIVIDER", value=True)]
        assert layer_technique.metadata[0].get_dict() == layer_technique2.metadata[0].get_dict()
        assert layer_technique.metadata[1].get_dict() == layer_technique2.metadata[1].get_dict()

    @staticmethod
    def test_direct_link():
        layer_technique = Technique(tID="T1003")
        layer_technique.links = [Link(label='test', url='127.0.0.1'), LinkDiv(active=True)]
        layer_technique2 = Technique(tID="T1004")
        layer_technique2.links = [dict(label='test', url='127.0.0.1'), dict(name='DIVIDER', value=True)]
        assert layer_technique.links[0].get_dict() == layer_technique2.links[0].get_dict()
        assert layer_technique.links[1].get_dict() == layer_technique2.links[1].get_dict()
>>>>>>> b828c81a
<|MERGE_RESOLUTION|>--- conflicted
+++ resolved
@@ -118,19 +118,6 @@
         assert isinstance(out_layer, Layer)
 
     @staticmethod
-<<<<<<< HEAD
-    def test_compat():
-        layer_dict = testing_data.compat
-        layer_file = Layer()
-        layer_file.from_dict(layer_dict)
-        layer_file.to_file("output.json")
-        with open("output.json", 'r', encoding="utf-16") as fio:
-            output = json.load(fio)
-        # check both 8-hex color and unicode preservation
-        assert output["description"] == layer_dict["description"]
-        assert output["gradient"] == layer_dict["gradient"]
-        os.remove("output.json")
-=======
     def test_direct_meta():
         Layer(init_data={'name': "Layer A", 'domain': "enterprise-attack"})
         layer_technique = Technique(tID="T1003")
@@ -148,4 +135,16 @@
         layer_technique2.links = [dict(label='test', url='127.0.0.1'), dict(name='DIVIDER', value=True)]
         assert layer_technique.links[0].get_dict() == layer_technique2.links[0].get_dict()
         assert layer_technique.links[1].get_dict() == layer_technique2.links[1].get_dict()
->>>>>>> b828c81a
+
+    @staticmethod
+    def test_compat():
+        layer_dict = testing_data.compat
+        layer_file = Layer()
+        layer_file.from_dict(layer_dict)
+        layer_file.to_file("output.json")
+        with open("output.json", 'r', encoding="utf-16") as fio:
+            output = json.load(fio)
+        # check both 8-hex color and unicode preservation
+        assert output["description"] == layer_dict["description"]
+        assert output["gradient"] == layer_dict["gradient"]
+        os.remove("output.json")