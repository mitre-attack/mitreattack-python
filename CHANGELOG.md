# Staged in Develop
<<<<<<< HEAD
## Misc
- Added standard test framework
=======
## Improvements
- Added documentation regarding Release process
- Added documentation regarding Contributing
>>>>>>> 3b0de4bb
## Fixes
- Fixed tactic parsing in AttackToExcel so tactics are capitalized correctly in the output (Command and Control instead of Command And Control)
- Corrected minor mistakes in the README documentation of some cli scripts

# v1.4.2 - 1/11/2022
## Improvements
- Added support for multiple CAPEC IDs for a single technique in AttackToExcel
- Tweaked AttackToExcel permissions sorting
- Added parsing for all technique permissions in AttackToExcel
- Added support for [ATT&CK Layer format 4.3](https://github.com/mitre-attack/attack-navigator/blob/develop/layers/LAYERFORMATv4_3.md)

# v1.4.1 - 12/17/2021
## Improvements
- Added support for ATT&CK Workbench as a datasource
- Added parsing for CAPEC IDs in AttackToExcel
- Added support for data sources and data components when generating layers
- Added parsing for relationship references/citations in AttackToExcel

# v1.4.0 - 10/21/2021
## Fixes
- Updated stix2 and taxii2-client module version requirements to avoid potential bug 
## Improvements
- Created Collections module
- Added method and cli to turn a collection index into a markdown file for human readability
- Added method and cli to turn a collection into a collection index for summary purposes
- Added method and cli to turn raw stix data into a collection
- Added method and cli to allow for bulk layer generation (expands generator module)
- Added Data Sources and Data Components support to attackToExcel

# v1.3.1 - 9/22/2021
Minor release that downgrades the required version of taxii2-client to 2.2.2 due to a bug in 2.3.0.

# v1.3.0 - 8/20/2021
This release introduces generator functionality to the library, as well as some improvements to excel matrix generation 
through attackToExcel.
## Fixes
- Addresses potential import issues for some operating systems
## Improvements
- Updated attackToExcel to include platform information when generating excel matrices
- Added layer generation capabilities to the library
- Added a cli integration for the layer generation capabilities 

# v1.2.2 - 7/27/2021
This bug fix patches a few outstanding issues with the library
## Fixes
- Added missing fields to attackToExcel technique output:
    - Enterprise: _Impact Type_, _System Requirements_, _Effective Permissions_
    - Mobile: _Tactic Type_
- Fixed typing mismatch in layerobj that caused issues with manipulator scripting
- Fixed potential loading issue with enumeration that could cause issues with manipulator scripting
- Improved error message handling during layer initialization

# v1.2.1 - 16 June 2021
This bug fix patches the ability to use the library with local data sources
## Fixes
- Addressed issue with matrixGen initialization failing for local data sources

# v1.2.0 - 2 June 2021
This update adds some convenience features to make it easier to create layers programmatically, as well
as documentation on how to do so.
## Improvements
- Made it possible to directly initialize Layer objects in core 
- Created README documenting how to create layers programmatically through various approaches

# v1.1.0 - 29 April 2021
With the release of the ATT&CK Navigator Layer version 4.2, this library now supports the new 
aggregateScore functionality and associated format changes. 

## Improvements
- Added Layer format v4.2 compatibility.
- Added aggregateScore functionality to both the svg and excel exporting modules.
- Updated exporting modules and their initialization arguments to utilize copies of provided input layers.
- Added filtering functionality based on Platforms when generating a Matrix during export.

## Fixes
- Addressed issue with attackToExcel imports failing in some environments.<|MERGE_RESOLUTION|>--- conflicted
+++ resolved
@@ -1,12 +1,8 @@
 # Staged in Develop
-<<<<<<< HEAD
-## Misc
-- Added standard test framework
-=======
 ## Improvements
 - Added documentation regarding Release process
 - Added documentation regarding Contributing
->>>>>>> 3b0de4bb
+- Added standard test framework
 ## Fixes
 - Fixed tactic parsing in AttackToExcel so tactics are capitalized correctly in the output (Command and Control instead of Command And Control)
 - Corrected minor mistakes in the README documentation of some cli scripts
