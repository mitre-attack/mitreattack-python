--- conflicted
+++ resolved
@@ -1,10 +1,9 @@
-<<<<<<< HEAD
 # v2.0.0
 
 ## Improvements
 
 - Added a new library module, `MitreAttackData`, for working with ATT&CK data, including the functions and relationships microlibrary from the [CTI USAGE document](https://github.com/mitre/cti/blob/master/USAGE.md).
-=======
+
 # v1.7.3 12/6/2022
 
 ## Fixes
@@ -13,7 +12,6 @@
 - Fix SVG export to display platforms and legend items
 - Fix parsing of link dividers in layer files [#94](https://github.com/mitre-attack/mitreattack-python/issues/94)
 - Fix issue with retrieving technique ATT&CK IDs when generating a Navigator layer from the taxii server [#82](https://github.com/mitre-attack/mitreattack-python/issues/82)
->>>>>>> bcac8380
 
 # v1.7.2 10/24/2022
 
