--- conflicted
+++ resolved
@@ -1,12 +1,9 @@
 # Staged in Develop
-<<<<<<< HEAD
 ## Misc
 - Added standard test framework
-=======
 ## Fixes
 - Fixed tactic parsing in AttackToExcel so tactics are capitalized correctly in the output (Command and Control instead of Command And Control)
 - Corrected minor mistakes in the README documentation of some cli scripts
->>>>>>> 3c56ed01
 
 # v1.4.2 - 1/11/2022
 ## Improvements
